--- conflicted
+++ resolved
@@ -216,16 +216,10 @@
 
 
 class ResultsTestCase(LoggedInTestCase):
-<<<<<<< HEAD
-    uploaded_bot_data_path = os.path.join(BASE_DIR, PRIVATE_STORAGE_ROOT, 'bots/{0}/bot_data')
-    uploaded_bot_data_backup_path = os.path.join(BASE_DIR, PRIVATE_STORAGE_ROOT, 'bots/{0}/bot_data_backup')
-    uploaded_match_log_path = os.path.join(BASE_DIR, PRIVATE_STORAGE_ROOT, 'match-logs/{0}')
-=======
     uploaded_bot_data_path = os.path.join(BASE_DIR, PRIVATE_STORAGE_ROOT, 'bots', '{0}', 'bot_data')
     uploaded_bot_data_backup_path = os.path.join(BASE_DIR, PRIVATE_STORAGE_ROOT, 'bots', '{0}', 'bot_data_backup')
     uploaded_match_log_path = os.path.join(BASE_DIR, PRIVATE_STORAGE_ROOT, 'match-logs', '{0}')
     uploaded_arenaclient_log_path = os.path.join(MEDIA_ROOT, 'arenaclient-logs', '{0}_arenaclientlog.zip')
->>>>>>> e5f2c571
 
     def test_create_results(self):
         self.client.login(username='staff_user', password='x')
@@ -254,14 +248,9 @@
             self.assertEqual(self.test_bot1_data_hash, Bot.objects.get(id=bot2.id).bot_data_md5hash)
             self.assertEqual(self.test_bot2_data_hash, Bot.objects.get(id=bot1.id).bot_data_md5hash)
         # check match logs exist
-<<<<<<< HEAD
+        self.assertTrue(os.path.exists(self.uploaded_arenaclient_log_path.format(match['id'])))
         self.assertTrue(os.path.exists(self.uploaded_match_log_path.format(p1.id)))
         self.assertTrue(os.path.exists(self.uploaded_match_log_path.format(p2.id)))
-=======
-        self.assertTrue(os.path.exists(self.uploaded_arenaclient_log_path.format(match['id'])))
-        self.assertTrue(os.path.exists(self.uploaded_match_log_path.format(Participant.objects.get(match_id=match['id'], participant_number=1).id)))
-        self.assertTrue(os.path.exists(self.uploaded_match_log_path.format(Participant.objects.get(match_id=match['id'], participant_number=2).id)))
->>>>>>> e5f2c571
 
         # post a standard result
         match = self._post_to_matches().data
@@ -282,14 +271,9 @@
             self.assertEqual(self.test_bot1_data_hash, Bot.objects.get(id=bot2.id).bot_data_md5hash)
             self.assertEqual(self.test_bot2_data_hash, Bot.objects.get(id=bot1.id).bot_data_md5hash)
         # check match logs exist
-<<<<<<< HEAD
+        self.assertTrue(os.path.exists(self.uploaded_match_log_path.format(match['id'])))
         self.assertTrue(os.path.exists(self.uploaded_match_log_path.format(p1.id)))
         self.assertTrue(os.path.exists(self.uploaded_match_log_path.format(p2.id)))
-=======
-        self.assertTrue(os.path.exists(self.uploaded_match_log_path.format(match['id'])))
-        self.assertTrue(os.path.exists(self.uploaded_match_log_path.format(Participant.objects.get(match_id=match['id'], participant_number=1).id)))
-        self.assertTrue(os.path.exists(self.uploaded_match_log_path.format(Participant.objects.get(match_id=match['id'], participant_number=2).id)))
->>>>>>> e5f2c571
 
         # post a standard result with no bot1 data
         match = self._post_to_matches().data
