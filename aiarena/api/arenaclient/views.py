import logging
from wsgiref.util import FileWrapper

from django.db import transaction
from django.db.models import Sum, F
from django.http import HttpResponse
from rest_framework import viewsets, serializers, mixins, status
from rest_framework.decorators import action
from rest_framework.exceptions import APIException
from rest_framework.fields import FileField, FloatField
from rest_framework.response import Response
from rest_framework.reverse import reverse

from aiarena import settings
<<<<<<< HEAD
from aiarena.api.arenaclient.exceptions import LadderDisabled
from aiarena.core.exceptions import BotNotInMatchException
=======
>>>>>>> 345176f1
from aiarena.core.models import Bot, Map, Match, Participant, Result
from aiarena.core.utils import post_result_to_discord_bot

logger = logging.getLogger(__name__)


class MapSerializer(serializers.ModelSerializer):
    class Meta:
        model = Map
        fields = '__all__'


class BotSerializer(serializers.ModelSerializer):
    # Dynamically regenerate bot_zip and bot_data urls to point to the API endpoints
    # Otherwise they will point to the front-end download views, which the API client won't
    # be authenticated for.
    bot_zip = serializers.SerializerMethodField()
    bot_data = serializers.SerializerMethodField()

    def get_bot_zip(self, obj):
        p = Participant.objects.get(bot=obj, match=obj.current_match)
        return reverse('match-download-zip', kwargs={'pk': obj.current_match.pk, 'p_num': p.participant_number},
                       request=self.context['request'])

    def get_bot_data(self, obj):
        p = Participant.objects.get(bot=obj, match=obj.current_match)
        if p.bot.bot_data:
            return reverse('match-download-data', kwargs={'pk': obj.current_match.pk, 'p_num': p.participant_number},
                           request=self.context['request'])
        else:
            return None

    class Meta:
        model = Bot
        fields = (
            'id', 'name', 'game_display_id', 'bot_zip', 'bot_zip_md5hash', 'bot_data', 'bot_data_md5hash', 'plays_race',
            'type')


class MatchSerializer(serializers.ModelSerializer):
    bot1 = BotSerializer(read_only=True)
    bot2 = BotSerializer(read_only=True)
    map = MapSerializer(read_only=True)

    class Meta:
        model = Match
        fields = ('id', 'bot1', 'bot2', 'map')


class MatchViewSet(viewsets.GenericViewSet):
    """
    MatchViewSet implements a POST method with no field requirements, which will create a match and return the JSON.
    No reading of models is implemented.
    """
    serializer_class = MatchSerializer

    def create_new_match(self, requesting_user):
        match = Match.start_next_match(requesting_user)

        match.bot1 = Participant.objects.get(match_id=match.id, participant_number=1).bot
        match.bot2 = Participant.objects.get(match_id=match.id, participant_number=2).bot

        serializer = self.get_serializer(match)
        return Response(serializer.data, status=status.HTTP_201_CREATED)

    def create(self, request, *args, **kwargs):
        if settings.LADDER_ENABLED:
            if settings.REISSUE_UNFINISHED_MATCHES:
                # Check for any unfinished matches assigned to this user. If any are present, return that.
                unfinished_matches = Match.objects.filter(started__isnull=False, assigned_to=request.user,
                                                          result__isnull=True).order_by(F('round_id').asc())
                if unfinished_matches.count() > 0:
                    match = unfinished_matches[0]  # todo: re-set started time?

                    match.bot1 = Participant.objects.get(match_id=match.id, participant_number=1).bot
                    match.bot2 = Participant.objects.get(match_id=match.id, participant_number=2).bot

                    serializer = self.get_serializer(match)
                    return Response(serializer.data, status=status.HTTP_200_OK)
                else:
                    return self.create_new_match(request.user)
            else:
                return self.create_new_match(request.user)
        else:
            raise LadderDisabled()

    # todo: check match is in progress/bot is in this match
    @action(detail=True, methods=['GET'], name='Download a participant\'s zip file', url_path='(?P<p_num>\d+)/zip')
    def download_zip(self, request, *args, **kwargs):
        p = Participant.objects.get(match=kwargs['pk'], participant_number=kwargs['p_num'])
        response = HttpResponse(FileWrapper(p.bot.bot_zip), content_type='application/zip')
        response['Content-Disposition'] = 'inline; filename="{0}.zip"'.format(p.bot.name)
        return response

    # todo: check match is in progress/bot is in this match
    @action(detail=True, methods=['GET'], name='Download a participant\'s data file', url_path='(?P<p_num>\d+)/data')
    def download_data(self, request, *args, **kwargs):
        p = Participant.objects.get(match=kwargs['pk'], participant_number=kwargs['p_num'])
        response = HttpResponse(FileWrapper(p.bot.bot_data), content_type='application/zip')
        response['Content-Disposition'] = 'inline; filename="{0}_data.zip"'.format(p.bot.name)
        return response


class SubmitResultResultSerializer(serializers.ModelSerializer):
    class Meta:
        model = Result
        fields = 'match', 'type', 'replay_file', 'game_steps', 'submitted_by'


class SubmitResultBotSerializer(serializers.ModelSerializer):
    class Meta:
        model = Bot
        fields = 'bot_data', 'in_match', 'current_match'


class SubmitResultParticipantSerializer(serializers.ModelSerializer):
    class Meta:
        model = Participant
        fields = 'avg_step_time', 'match_log'


# Front facing serializer used by the view. Combines the other serializers together.
class SubmitResultCombinedSerializer(serializers.Serializer):
    # Result
    match = serializers.IntegerField()
    type = serializers.ChoiceField(choices=Result.TYPES)
    replay_file = serializers.FileField(required=False)
    game_steps = serializers.IntegerField()
    submitted_by = serializers.HiddenField(default=serializers.CurrentUserDefault())
    # Bot
    bot1_data = FileField(required=False)
    bot2_data = FileField(required=False)
    # Participant
    bot1_log = FileField(required=False)
    bot2_log = FileField(required=False)
    bot1_avg_step_time = FloatField(required=False)
    bot2_avg_step_time = FloatField(required=False)


class ResultViewSet(mixins.CreateModelMixin, viewsets.GenericViewSet):
    """
    ResultViewSet implements a POST method to log a result.
    No reading of models is implemented.
    """
<<<<<<< HEAD
    serializer_class = ResultSerializer


    def create(self, request, *args, **kwargs):
        if settings.LADDER_ENABLED:
            return super(ResultViewSet, self).create(request, *args, **kwargs)
        else:
            raise LadderDisabled()


    # todo: avoid results being logged against matches not owned by the submitter
    def perform_create(self, serializer):
        # pop extra fields so they don't interfere with saving the result
        # todo: override serializer save method instead of having to do this?
        bot1_data = None
        bot2_data = None
        bot1_log = None
        bot2_log = None
        bot1_avg_step_time = None
        bot2_avg_step_time = None
        if 'bot1_data' in serializer.validated_data:
            bot1_data = serializer.validated_data.pop('bot1_data')
        if 'bot2_data' in serializer.validated_data:
            bot2_data = serializer.validated_data.pop('bot2_data')
        if 'bot1_log' in serializer.validated_data:
            bot1_log = serializer.validated_data.pop('bot1_log')
        if 'bot2_log' in serializer.validated_data:
            bot2_log = serializer.validated_data.pop('bot2_log')
        if 'bot1_avg_step_time' in serializer.validated_data:
            bot1_avg_step_time = serializer.validated_data.pop('bot1_avg_step_time')
        if 'bot2_avg_step_time' in serializer.validated_data:
            bot2_avg_step_time = serializer.validated_data.pop('bot2_avg_step_time')

        try:
            result = serializer.save()
            result.finalize_submission(bot1_data, bot2_data, bot1_log, bot2_log, bot1_avg_step_time, bot2_avg_step_time)

            post_result_to_discord_bot(result)
        except BotNotInMatchException:
            raise APIException('Unable to log result - one of the bots is not listed as in this match.')
=======
    serializer_class = SubmitResultCombinedSerializer

    @transaction.atomic()
    def create(self, request, *args, **kwargs):
        serializer = self.get_serializer(data=request.data)
        serializer.is_valid(raise_exception=True)

        # validate result
        result = SubmitResultResultSerializer(data={'match': serializer.validated_data['match'],
                                                    'type': serializer.validated_data['type'],
                                                    'replay_file': serializer.validated_data.get('replay_file'),
                                                    'game_steps': serializer.validated_data['game_steps'],
                                                    'submitted_by': serializer.validated_data['submitted_by'].pk})
        result.is_valid(raise_exception=True)

        # validate participants
        p1Instance = Participant.objects.get(match_id=serializer.validated_data['match'], participant_number=1)
        participant1 = SubmitResultParticipantSerializer(instance=p1Instance, data={
            'avg_step_time': serializer.validated_data.get('bot1_avg_step_time'),
            'match_log': serializer.validated_data.get('bot1_log')}, partial=True)
        participant1.is_valid(raise_exception=True)
        p2Instance = Participant.objects.get(match_id=serializer.validated_data['match'], participant_number=2)
        participant2 = SubmitResultParticipantSerializer(instance=p2Instance, data={
            'avg_step_time': serializer.validated_data.get('bot2_avg_step_time'),
            'match_log': serializer.validated_data.get('bot2_log')}, partial=True)
        participant2.is_valid(raise_exception=True)

        # validate bots
        if p1Instance.bot.current_match_id != result.validated_data['match'].id:
            raise APIException('Unable to log result: Bot {0} is not currently in this match!'
                               .format(p1Instance.bot.name))
        bot1 = SubmitResultBotSerializer(instance=p1Instance.bot,
                                         data={'bot_data': serializer.validated_data.get('bot1_data'),
                                               'in_match': False,
                                               'current_match': None}, partial=True)
        bot1.is_valid(raise_exception=True)

        if p2Instance.bot.current_match_id != result.validated_data['match'].id:
            raise APIException('Unable to log result: Bot {0} is not currently in this match!'
                               .format(p2Instance.bot.name))
        bot2 = SubmitResultBotSerializer(instance=p2Instance.bot,
                                         data={'bot_data': serializer.validated_data.get('bot2_data'),
                                               'in_match': False,
                                               'current_match': None}, partial=True)
        bot2.is_valid(raise_exception=True)

        # save models
        result = result.save()
        participant1 = participant1.save()
        participant2 = participant2.save()
        bot1 = bot1.save()
        bot2 = bot2.save()

        # Update and record ELO figures
        p1_initial_elo, p2_initial_elo = result.get_initial_elos()
        result.adjust_elo()

        # Calculate the change in ELO
        # the bot elos have changed so refresh them
        # todo: instead of having to refresh, return data from adjust_elo and apply it here
        bot1.refresh_from_db()
        bot2.refresh_from_db()
        participant1.resultant_elo = bot1.elo
        participant2.resultant_elo = bot2.elo
        participant1.elo_change = participant1.resultant_elo - p1_initial_elo
        participant2.elo_change = participant2.resultant_elo - p2_initial_elo
        participant1.save()
        participant2.save()

        if settings.ENABLE_ELO_SANITY_CHECK:
            # test here to check ELO total and ensure no corruption
            expectedEloSum = settings.ELO_START_VALUE * Bot.objects.all().count()
            actualEloSum = Bot.objects.aggregate(Sum('elo'))

            if actualEloSum['elo__sum'] != expectedEloSum:
                logger.critical(
                    "ELO sum of {0} did not match expected value of {1} upon submission of result {2}".format(
                        actualEloSum['elo__sum'], expectedEloSum, result.id))

        result.match.round.update_if_completed()

        post_result_to_discord_bot(result)

        headers = self.get_success_headers(serializer.data)
        return Response({'result_id': result.id}, status=status.HTTP_201_CREATED, headers=headers)

    # todo: validate that if the result type is either a timeout or tie, then there's no winner set etc
    # todo: use a model form
    # todo: avoid results being logged against matches not owned by the submitter
>>>>>>> 345176f1
<|MERGE_RESOLUTION|>--- conflicted
+++ resolved
@@ -12,11 +12,8 @@
 from rest_framework.reverse import reverse
 
 from aiarena import settings
-<<<<<<< HEAD
 from aiarena.api.arenaclient.exceptions import LadderDisabled
 from aiarena.core.exceptions import BotNotInMatchException
-=======
->>>>>>> 345176f1
 from aiarena.core.models import Bot, Map, Match, Participant, Result
 from aiarena.core.utils import post_result_to_discord_bot
 
@@ -161,135 +158,97 @@
     ResultViewSet implements a POST method to log a result.
     No reading of models is implemented.
     """
-<<<<<<< HEAD
-    serializer_class = ResultSerializer
-
-
+    serializer_class = SubmitResultCombinedSerializer
+
+    @transaction.atomic()
     def create(self, request, *args, **kwargs):
         if settings.LADDER_ENABLED:
-            return super(ResultViewSet, self).create(request, *args, **kwargs)
+            serializer = self.get_serializer(data=request.data)
+            serializer.is_valid(raise_exception=True)
+
+            # validate result
+            result = SubmitResultResultSerializer(data={'match': serializer.validated_data['match'],
+                                                        'type': serializer.validated_data['type'],
+                                                        'replay_file': serializer.validated_data.get('replay_file'),
+                                                        'game_steps': serializer.validated_data['game_steps'],
+                                                        'submitted_by': serializer.validated_data['submitted_by'].pk})
+            result.is_valid(raise_exception=True)
+
+            # validate participants
+            p1Instance = Participant.objects.get(match_id=serializer.validated_data['match'], participant_number=1)
+            participant1 = SubmitResultParticipantSerializer(instance=p1Instance, data={
+                'avg_step_time': serializer.validated_data.get('bot1_avg_step_time'),
+                'match_log': serializer.validated_data.get('bot1_log')}, partial=True)
+            participant1.is_valid(raise_exception=True)
+            p2Instance = Participant.objects.get(match_id=serializer.validated_data['match'], participant_number=2)
+            participant2 = SubmitResultParticipantSerializer(instance=p2Instance, data={
+                'avg_step_time': serializer.validated_data.get('bot2_avg_step_time'),
+                'match_log': serializer.validated_data.get('bot2_log')}, partial=True)
+            participant2.is_valid(raise_exception=True)
+
+            # validate bots
+            if p1Instance.bot.current_match_id != result.validated_data['match'].id:
+                raise APIException('Unable to log result: Bot {0} is not currently in this match!'
+                                   .format(p1Instance.bot.name))
+            bot1 = SubmitResultBotSerializer(instance=p1Instance.bot,
+                                             data={'bot_data': serializer.validated_data.get('bot1_data'),
+                                                   'in_match': False,
+                                                   'current_match': None}, partial=True)
+            bot1.is_valid(raise_exception=True)
+
+            if p2Instance.bot.current_match_id != result.validated_data['match'].id:
+                raise APIException('Unable to log result: Bot {0} is not currently in this match!'
+                                   .format(p2Instance.bot.name))
+            bot2 = SubmitResultBotSerializer(instance=p2Instance.bot,
+                                             data={'bot_data': serializer.validated_data.get('bot2_data'),
+                                                   'in_match': False,
+                                                   'current_match': None}, partial=True)
+            bot2.is_valid(raise_exception=True)
+
+            # save models
+            result = result.save()
+            participant1 = participant1.save()
+            participant2 = participant2.save()
+            bot1 = bot1.save()
+            bot2 = bot2.save()
+
+            # Update and record ELO figures
+            p1_initial_elo, p2_initial_elo = result.get_initial_elos()
+            result.adjust_elo()
+
+            # Calculate the change in ELO
+            # the bot elos have changed so refresh them
+            # todo: instead of having to refresh, return data from adjust_elo and apply it here
+            bot1.refresh_from_db()
+            bot2.refresh_from_db()
+            participant1.resultant_elo = bot1.elo
+            participant2.resultant_elo = bot2.elo
+            participant1.elo_change = participant1.resultant_elo - p1_initial_elo
+            participant2.elo_change = participant2.resultant_elo - p2_initial_elo
+            participant1.save()
+            participant2.save()
+
+            if settings.ENABLE_ELO_SANITY_CHECK:
+                # test here to check ELO total and ensure no corruption
+                expectedEloSum = settings.ELO_START_VALUE * Bot.objects.all().count()
+                actualEloSum = Bot.objects.aggregate(Sum('elo'))
+
+                if actualEloSum['elo__sum'] != expectedEloSum:
+                    logger.critical(
+                        "ELO sum of {0} did not match expected value of {1} upon submission of result {2}".format(
+                            actualEloSum['elo__sum'], expectedEloSum, result.id))
+
+            if result.match.round is not None:
+                result.match.round.update_if_completed()
+
+            post_result_to_discord_bot(result)
+
+            headers = self.get_success_headers(serializer.data)
+            return Response({'result_id': result.id}, status=status.HTTP_201_CREATED, headers=headers)
         else:
             raise LadderDisabled()
 
 
-    # todo: avoid results being logged against matches not owned by the submitter
-    def perform_create(self, serializer):
-        # pop extra fields so they don't interfere with saving the result
-        # todo: override serializer save method instead of having to do this?
-        bot1_data = None
-        bot2_data = None
-        bot1_log = None
-        bot2_log = None
-        bot1_avg_step_time = None
-        bot2_avg_step_time = None
-        if 'bot1_data' in serializer.validated_data:
-            bot1_data = serializer.validated_data.pop('bot1_data')
-        if 'bot2_data' in serializer.validated_data:
-            bot2_data = serializer.validated_data.pop('bot2_data')
-        if 'bot1_log' in serializer.validated_data:
-            bot1_log = serializer.validated_data.pop('bot1_log')
-        if 'bot2_log' in serializer.validated_data:
-            bot2_log = serializer.validated_data.pop('bot2_log')
-        if 'bot1_avg_step_time' in serializer.validated_data:
-            bot1_avg_step_time = serializer.validated_data.pop('bot1_avg_step_time')
-        if 'bot2_avg_step_time' in serializer.validated_data:
-            bot2_avg_step_time = serializer.validated_data.pop('bot2_avg_step_time')
-
-        try:
-            result = serializer.save()
-            result.finalize_submission(bot1_data, bot2_data, bot1_log, bot2_log, bot1_avg_step_time, bot2_avg_step_time)
-
-            post_result_to_discord_bot(result)
-        except BotNotInMatchException:
-            raise APIException('Unable to log result - one of the bots is not listed as in this match.')
-=======
-    serializer_class = SubmitResultCombinedSerializer
-
-    @transaction.atomic()
-    def create(self, request, *args, **kwargs):
-        serializer = self.get_serializer(data=request.data)
-        serializer.is_valid(raise_exception=True)
-
-        # validate result
-        result = SubmitResultResultSerializer(data={'match': serializer.validated_data['match'],
-                                                    'type': serializer.validated_data['type'],
-                                                    'replay_file': serializer.validated_data.get('replay_file'),
-                                                    'game_steps': serializer.validated_data['game_steps'],
-                                                    'submitted_by': serializer.validated_data['submitted_by'].pk})
-        result.is_valid(raise_exception=True)
-
-        # validate participants
-        p1Instance = Participant.objects.get(match_id=serializer.validated_data['match'], participant_number=1)
-        participant1 = SubmitResultParticipantSerializer(instance=p1Instance, data={
-            'avg_step_time': serializer.validated_data.get('bot1_avg_step_time'),
-            'match_log': serializer.validated_data.get('bot1_log')}, partial=True)
-        participant1.is_valid(raise_exception=True)
-        p2Instance = Participant.objects.get(match_id=serializer.validated_data['match'], participant_number=2)
-        participant2 = SubmitResultParticipantSerializer(instance=p2Instance, data={
-            'avg_step_time': serializer.validated_data.get('bot2_avg_step_time'),
-            'match_log': serializer.validated_data.get('bot2_log')}, partial=True)
-        participant2.is_valid(raise_exception=True)
-
-        # validate bots
-        if p1Instance.bot.current_match_id != result.validated_data['match'].id:
-            raise APIException('Unable to log result: Bot {0} is not currently in this match!'
-                               .format(p1Instance.bot.name))
-        bot1 = SubmitResultBotSerializer(instance=p1Instance.bot,
-                                         data={'bot_data': serializer.validated_data.get('bot1_data'),
-                                               'in_match': False,
-                                               'current_match': None}, partial=True)
-        bot1.is_valid(raise_exception=True)
-
-        if p2Instance.bot.current_match_id != result.validated_data['match'].id:
-            raise APIException('Unable to log result: Bot {0} is not currently in this match!'
-                               .format(p2Instance.bot.name))
-        bot2 = SubmitResultBotSerializer(instance=p2Instance.bot,
-                                         data={'bot_data': serializer.validated_data.get('bot2_data'),
-                                               'in_match': False,
-                                               'current_match': None}, partial=True)
-        bot2.is_valid(raise_exception=True)
-
-        # save models
-        result = result.save()
-        participant1 = participant1.save()
-        participant2 = participant2.save()
-        bot1 = bot1.save()
-        bot2 = bot2.save()
-
-        # Update and record ELO figures
-        p1_initial_elo, p2_initial_elo = result.get_initial_elos()
-        result.adjust_elo()
-
-        # Calculate the change in ELO
-        # the bot elos have changed so refresh them
-        # todo: instead of having to refresh, return data from adjust_elo and apply it here
-        bot1.refresh_from_db()
-        bot2.refresh_from_db()
-        participant1.resultant_elo = bot1.elo
-        participant2.resultant_elo = bot2.elo
-        participant1.elo_change = participant1.resultant_elo - p1_initial_elo
-        participant2.elo_change = participant2.resultant_elo - p2_initial_elo
-        participant1.save()
-        participant2.save()
-
-        if settings.ENABLE_ELO_SANITY_CHECK:
-            # test here to check ELO total and ensure no corruption
-            expectedEloSum = settings.ELO_START_VALUE * Bot.objects.all().count()
-            actualEloSum = Bot.objects.aggregate(Sum('elo'))
-
-            if actualEloSum['elo__sum'] != expectedEloSum:
-                logger.critical(
-                    "ELO sum of {0} did not match expected value of {1} upon submission of result {2}".format(
-                        actualEloSum['elo__sum'], expectedEloSum, result.id))
-
-        result.match.round.update_if_completed()
-
-        post_result_to_discord_bot(result)
-
-        headers = self.get_success_headers(serializer.data)
-        return Response({'result_id': result.id}, status=status.HTTP_201_CREATED, headers=headers)
-
     # todo: validate that if the result type is either a timeout or tie, then there's no winner set etc
     # todo: use a model form
-    # todo: avoid results being logged against matches not owned by the submitter
->>>>>>> 345176f1
+    # todo: avoid results being logged against matches not owned by the submitter