--- conflicted
+++ resolved
@@ -89,7 +89,7 @@
                 document.getElementById('bot2').style.width = '100%';
                 document.getElementById('id_bot2').required = true
                 document.getElementById('matchup_race').style.display = 'none';
-<<<<<<< HEAD
+
                 clearInterval(removeX);
             } else {
                 document.getElementById('matchup_race').style.display = 'block';
@@ -111,23 +111,5 @@
     </script>
 
 
-=======
-            } else {
-                document.getElementById('matchup_race').style.display = 'block';
 
-                document.querySelector("#matchup_race > span").style.width = 100 + '%';
-
-                document.getElementById('bot2').style.display = 'none';
-                document.getElementById('id_bot2').required = false
-            }
-
-        }
-        function removeX(){
-            document.querySelector("#select2-id_matchup_race-container > span").remove();
-        }
-        setInterval(removeX, 10)
-    </script>
-
-
->>>>>>> 59d6c0f5
 {% endblock %}