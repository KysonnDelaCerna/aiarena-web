{% extends "base.html" %}
{% load i18n core_filters %}
{% load humanize %}
{% block content %}
    <div class="divider"><span></span><span><h2>Arena Client</h2></span><span></span></div>
    <table summary="Table containing Arena Client information" style="min-width: 900px; margin: 0 auto;">
        <thead>
        <td><strong>Name</strong></td>
        <td><strong>Owner</strong></td>
        <td><strong>Matches (1h)</strong></td>
        <td><strong>Matches (24h)</strong></td>
        <td><strong>Matches Total</strong></td>
        </thead>
        <tbody>
        <tr>
            <td>{{ arenaclient.username }}</td>
            <td>{{ arenaclient.owner.as_html_link }}</td>
            <td>{{ ac_match_count_1h }}</td>
            <td>{{ ac_match_count_24h }}</td>
            <td>{{ ac_match_count }}</td>
        </tr>
        </tbody>
    </table>
    {% if assigned_matches_list.count > 0 %}
    <div class="divider"><span></span><span><h2>Assigned Matches</h2></span><span></span></div>
    <div id="bot_results">
        <table summary="Table containing assigned matches" class="row-hover-highlight">
            <thead>
                <td><strong>Match ID</strong></td>
                <td><strong>Bot 1</strong></td>
                <td><strong>Bot 2</strong></td>
                <td><strong>Map</strong></td>
                <td><strong>Started at</strong></td>
            </thead>
            <tbody>
            {% for match in assigned_matches_list %}
                <tr>
                    <td>{{ match.as_html_link }}</td>
                    {% for p in match.participants %}
                        {% if p.participant_number == 1 %}
                            <td>{{ p.bot.as_html_link }}</td>
                        {% endif %}
                    {% endfor %}
                    {% for p in match.participants %}
                        {% if p.participant_number == 2 %}
                            <td>{{ p.bot.as_html_link }}</td>
                        {% endif %}
                    {% endfor %}
                    <td>{{ match.map }}</td>
                    {% if match.started %}
                        <td>{{ match.started|date:"d. N Y - H:i:s" }}</td>
                    {% else %}
                        <td>queued...</td>
                    {% endif %}
                </tr>
            {% endfor %}
            </tbody>
        </table>
    </div>
    {% endif %}
    <div class="divider"><span></span><span><h2>Results</h2></span><span></span></div>
    <div id="bot_results">
        <table summary="Table containing results" class="row-hover-highlight">
            <thead>
            <td><strong>ID</strong></td>
            <td><strong>Date</strong></td>
            {# Remove padding so the bot name and ELO change sit closer together #}
            <td style="padding-right: 0"><strong>Bot 1</strong></td>
            <td style="padding-left: 0"></td>
            <td style="padding-right: 0"><strong>Bot 2</strong></td>
            <td style="padding-left: 0"></td>
            <td><strong>Result</strong></td>
            <td><strong>Duration</strong></td>
            <td><strong>Replay</strong></td>
            </thead>
            <tbody>
            {% for result in result_list %}
                <tr>
                    <td>{{ result.match.as_html_link }}</td>
                    <td>{{ result.created|naturaltime|shorten_naturaltime }}</td>

                    {% for p in result.match.participants %}
                        {% if p.participant_number == 1 %}
                            <td style="padding-right: 0">
                                {% if result.winner == p.bot %}
                                    <strong>[{{ p.bot.as_html_link }}]</strong>
                                {% else %}
                                    {{ p.bot.as_html_link }}
                                {% endif %}
                            </td>

                            <td style="padding-left: 0">
                                {% if result.match.requested_by %}
                                    --
                                {% else %}

                                    {{ p.elo_change |format_elo_change }}
                                    {% if p.elo_change and p.elo_change != 0 %}
                                        {% if p.elo_change > 0 %}
                                            <em class="material-icons" style="padding: 0; margin:0; vertical-align: -0.3em;">trending_up</em>
                                        {% elif p.elo_change < 0 %}
                                            <em class="material-icons" style="padding: 0; margin:0; vertical-align: -0.3em;">trending_down</em>
                                        {% endif %}
                                    {% else %}
                                        <em class="material-icons" style="padding: 0; margin:0; vertical-align: -0.3em; ">trending_flat</em>
                                    {% endif %}
<<<<<<< HEAD
                                {% endif %}
=======

>>>>>>> f48dd661
                            </td>
                        {% endif %}
                    {% endfor %}

                    {% for p in result.match.participants %}
                        {% if p.participant_number == 2 %}
                            <td style="padding-right: 0">
                                {% if result.winner == p.bot %}
                                    <strong>[{{ p.bot.as_html_link }}]</strong>
                                {% else %}
                                    {{ p.bot.as_html_link }}
                                {% endif %}
                            </td>

                            <td style="padding-left: 0">
                                {% if result.match.requested_by %}
                                    --
                                {% else %}

                                    {{ p.elo_change |format_elo_change }}
                                    {% if p.elo_change and p.elo_change != 0 %}
                                        {% if p.elo_change > 0 %}
                                            <em class="material-icons" style="padding: 0; margin:0; vertical-align: -0.3em;">trending_up</em>
                                        {% elif p.elo_change < 0 %}
                                            <em class="material-icons" style="padding: 0; margin:0; vertical-align: -0.3em;">trending_down</em>
                                        {% endif %}
                                    {% else %}
                                        <em class="material-icons" style="padding: 0; margin:0; vertical-align: -0.3em; ">trending_flat</em>
                                    {% endif %}
<<<<<<< HEAD
                                {% endif %}
=======

>>>>>>> f48dd661
                            </td>
                        {% endif %}
                    {% endfor %}

                    <td>{{ result.type }}</td>

                    <td>{{ result.game_time_formatted }}</td>

                    {% if result.replay_file %}
                        <td><a href="{{ result.replay_file.url }}">Download</a></td>
                    {% else %}
                        <td>Unavailable</td>
                    {% endif %}
                </tr>
            {% endfor %}
            </tbody>
        </table>
        <div class="pagination">
            {% if result_list.has_other_pages %}
                <ul class="pagination">
                    {% if result_list.has_previous %}
                        <li>
                            <a href="?page={{ result_list.previous_page_number }}">&laquo;</a>
                        </li>
                    {% else %}
                        <li class="disabled"><span>&laquo;</span></li>
                    {% endif %}
                    {% for page_num in results_page_range %}
                        {% if result_list.number == page_num %}
                            <li class="active"><span>{{ page_num }}</span></li>
                        {% else %}
                            <li><a href="?page={{ page_num }}">{{ page_num }}</a></li>
                        {% endif %}
                    {% endfor %}
                    {% if result_list.has_next %}
                        <li><a href="?page={{ result_list.next_page_number }}">&raquo;</a>
                        </li>
                    {% else %}
                        <li class="disabled"><span>&raquo;</span></li>
                    {% endif %}
                </ul>
            {% endif %}
        </div>
    </div>

{% endblock %}<|MERGE_RESOLUTION|>--- conflicted
+++ resolved
@@ -104,11 +104,9 @@
                                     {% else %}
                                         <em class="material-icons" style="padding: 0; margin:0; vertical-align: -0.3em; ">trending_flat</em>
                                     {% endif %}
-<<<<<<< HEAD
+
                                 {% endif %}
-=======
 
->>>>>>> f48dd661
                             </td>
                         {% endif %}
                     {% endfor %}
@@ -138,11 +136,9 @@
                                     {% else %}
                                         <em class="material-icons" style="padding: 0; margin:0; vertical-align: -0.3em; ">trending_flat</em>
                                     {% endif %}
-<<<<<<< HEAD
+
                                 {% endif %}
-=======
 
->>>>>>> f48dd661
                             </td>
                         {% endif %}
                     {% endfor %}
