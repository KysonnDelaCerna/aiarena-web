{% extends "base.html" %}
{% load i18n core_filters %}
{% load humanize %}
{% block content %}
    <div class="divider"><span></span><span><h2>Arena Client</h2></span><span></span></div>
    <table summary="Table containing Arena Client information" style="min-width: 900px; margin: 0 auto;">
        <thead>
        <td><strong>Name</strong></td>
        <td><strong>Owner</strong></td>
        <td><strong>Matches (1h)</strong></td>
        <td><strong>Matches (24h)</strong></td>
        <td><strong>Matches Total</strong></td>
        </thead>
        <tbody>
        <tr>
            <td>{{ arenaclient.username }}</td>
            <td>{{ arenaclient.owner.as_html_link }}</td>
            <td>{{ ac_match_count_1h }}</td>
            <td>{{ ac_match_count_24h }}</td>
            <td>{{ ac_match_count }}</td>
        </tr>
        </tbody>
    </table>
    {% if assigned_matches_list.count > 0 %}
    <div class="divider"><span></span><span><h2>Assigned Matches</h2></span><span></span></div>
    <div id="bot_results">
        <table summary="Table containing assigned matches" class="row-hover-highlight">
            <thead>
                <td><strong>Match ID</strong></td>
                <td><strong>Bot 1</strong></td>
                <td><strong>Bot 2</strong></td>
                <td><strong>Map</strong></td>
                <td><strong>Started at</strong></td>
            </thead>
            <tbody>
            {% for match in assigned_matches_list %}
                <tr>
                    <td>{{ match.as_html_link }}</td>
                    {% for p in match.participants %}
                        {% if p.participant_number == 1 %}
                            <td>{{ p.bot.as_html_link }}</td>
                        {% endif %}
                    {% endfor %}
                    {% for p in match.participants %}
                        {% if p.participant_number == 2 %}
                            <td>{{ p.bot.as_html_link }}</td>
                        {% endif %}
                    {% endfor %}
                    <td>{{ match.map }}</td>
                    {% if match.started %}
                        <td>{{ match.started|date:"d. N Y - H:i:s" }}</td>
                    {% else %}
                        <td>queued...</td>
                    {% endif %}
                </tr>
            {% endfor %}
            </tbody>
        </table>
    </div>
    {% endif %}
    <div class="divider"><span></span><span><h2>Results</h2></span><span></span></div>
    <div id="bot_results">
        <table summary="Table containing results" class="row-hover-highlight">
            <thead>
            <td><strong>ID</strong></td>
            <td><strong>Date</strong></td>
            {# Remove padding so the bot name and ELO change sit closer together #}
            <td style="padding-right: 0"><strong>Bot 1</strong></td>
            <td style="padding-left: 0"></td>
            <td style="padding-right: 0"><strong>Bot 2</strong></td>
            <td style="padding-left: 0"></td>
            <td><strong>Result</strong></td>
            <td><strong>Duration</strong></td>
            <td><strong>Replay</strong></td>
            </thead>
            <tbody>
            {% for result in result_list %}
                <tr>
                    <td>{{ result.match.as_html_link }}</td>
                    <td>{{ result.created|naturaltime }}</td>

                    {% for p in result.match.participants %}
                        {% if p.participant_number == 1 %}
                            <td style="padding-right: 0">
                                {% if result.winner == p.bot %}
                                    <strong>[{{ p.bot.as_html_link }}]</strong>
                                {% else %}
                                    {{ p.bot.as_html_link }}
                                {% endif %}
                            </td>

                            <td style="padding-left: 0">
                                {% if result.match.requested_by %}
                                    --
                                {% else %}
<<<<<<< HEAD
                                    {{ p.elo_change |format_elo_change }}
                                    {% if p.elo_change and p.elo_change != 0 %}
                                        {% if p.elo_change > 0 %}
                                            <em class="material-icons" style="padding: 0; margin:0; vertical-align: -0.3em;">trending_up</em>
                                        {% elif p.elo_change < 0 %}
                                            <em class="material-icons" style="padding: 0; margin:0; vertical-align: -0.3em;">trending_down</em>
                                        {% endif %}
                                    {% else %}
                                        <em class="material-icons" style="padding: 0; margin:0; vertical-align: -0.3em; ">trending_flat</em>
                                    {% endif %}
=======
                                    <em class="material-icons" style="padding: 0; margin:0; vertical-align: -0.3em; ">trending_flat</em>
>>>>>>> bdfa714d
                                {% endif %}
                            </td>
                        {% endif %}
                    {% endfor %}

                    {% for p in result.match.participants %}
                        {% if p.participant_number == 2 %}
                            <td style="padding-right: 0">
                                {% if result.winner == p.bot %}
                                    <strong>[{{ p.bot.as_html_link }}]</strong>
                                {% else %}
                                    {{ p.bot.as_html_link }}
                                {% endif %}
                            </td>

                            <td style="padding-left: 0">
                                {% if result.match.requested_by %}
                                    --
                                {% else %}
<<<<<<< HEAD
                                    {{ p.elo_change |format_elo_change }}
                                    {% if p.elo_change and p.elo_change != 0 %}
                                        {% if p.elo_change > 0 %}
                                            <em class="material-icons" style="padding: 0; margin:0; vertical-align: -0.3em;">trending_up</em>
                                        {% elif p.elo_change < 0 %}
                                            <em class="material-icons" style="padding: 0; margin:0; vertical-align: -0.3em;">trending_down</em>
                                        {% endif %}
                                    {% else %}
                                        <em class="material-icons" style="padding: 0; margin:0; vertical-align: -0.3em; ">trending_flat</em>
                                    {% endif %}
=======
                                    <em class="material-icons" style="padding: 0; margin:0; vertical-align: -0.3em; ">trending_flat</em>
>>>>>>> bdfa714d
                                {% endif %}
                            </td>
                        {% endif %}
                    {% endfor %}

                    <td>{{ result.type }}</td>

                    <td>{{ result.game_time_formatted }}</td>

                    {% if result.replay_file %}
                        <td><a href="{{ result.replay_file.url }}">Download</a></td>
                    {% else %}
                        <td>Unavailable</td>
                    {% endif %}
                </tr>
            {% endfor %}
            </tbody>
        </table>
        <div class="pagination">
            {% if result_list.has_other_pages %}
                <ul class="pagination">
                    {% if result_list.has_previous %}
                        <li>
                            <a href="?page={{ result_list.previous_page_number }}">&laquo;</a>
                        </li>
                    {% else %}
                        <li class="disabled"><span>&laquo;</span></li>
                    {% endif %}
                    {% for page_num in results_page_range %}
                        {% if result_list.number == page_num %}
                            <li class="active"><span>{{ page_num }}</span></li>
                        {% else %}
                            <li><a href="?page={{ page_num }}">{{ page_num }}</a></li>
                        {% endif %}
                    {% endfor %}
                    {% if result_list.has_next %}
                        <li><a href="?page={{ result_list.next_page_number }}">&raquo;</a>
                        </li>
                    {% else %}
                        <li class="disabled"><span>&raquo;</span></li>
                    {% endif %}
                </ul>
            {% endif %}
        </div>
    </div>

{% endblock %}<|MERGE_RESOLUTION|>--- conflicted
+++ resolved
@@ -93,7 +93,7 @@
                                 {% if result.match.requested_by %}
                                     --
                                 {% else %}
-<<<<<<< HEAD
+
                                     {{ p.elo_change |format_elo_change }}
                                     {% if p.elo_change and p.elo_change != 0 %}
                                         {% if p.elo_change > 0 %}
@@ -104,10 +104,7 @@
                                     {% else %}
                                         <em class="material-icons" style="padding: 0; margin:0; vertical-align: -0.3em; ">trending_flat</em>
                                     {% endif %}
-=======
-                                    <em class="material-icons" style="padding: 0; margin:0; vertical-align: -0.3em; ">trending_flat</em>
->>>>>>> bdfa714d
-                                {% endif %}
+
                             </td>
                         {% endif %}
                     {% endfor %}
@@ -126,7 +123,7 @@
                                 {% if result.match.requested_by %}
                                     --
                                 {% else %}
-<<<<<<< HEAD
+
                                     {{ p.elo_change |format_elo_change }}
                                     {% if p.elo_change and p.elo_change != 0 %}
                                         {% if p.elo_change > 0 %}
@@ -137,10 +134,7 @@
                                     {% else %}
                                         <em class="material-icons" style="padding: 0; margin:0; vertical-align: -0.3em; ">trending_flat</em>
                                     {% endif %}
-=======
-                                    <em class="material-icons" style="padding: 0; margin:0; vertical-align: -0.3em; ">trending_flat</em>
->>>>>>> bdfa714d
-                                {% endif %}
+
                             </td>
                         {% endif %}
                     {% endfor %}
