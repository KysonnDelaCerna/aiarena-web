--- conflicted
+++ resolved
@@ -8,12 +8,13 @@
 
 class AdminMethodsTestCase(FullDataSetMixin, TestCase):
 
-<<<<<<< HEAD
+    @FakeRedis("django_redis.get_redis_connection")
     def setUp(self):
         super().setUp()
         # all tests need us logged in as staff
         self.test_client.login(self.staffUser1)
 
+    @FakeRedis("django_redis.get_redis_connection")
     def test_admin_match_cancelling(self):
         matches = Match.objects.filter(result__isnull=True)
         match_ids = [match.id for match in matches]
@@ -23,6 +24,7 @@
             self.assertTrue(result.type == "MatchCancelled",
                             msg=f"failed to Cancel Match<{match}>, Result<{result}> Using the admin interface ")
 
+    @FakeRedis("django_redis.get_redis_connection")
     def test_admin_competition_statuses(self):
         competition = Competition.objects.first()
         self.assertEqual(competition.status, 'open', msg=f"first competition in the test database is not open!")
@@ -31,84 +33,6 @@
         competition = Competition.objects.first()
         self.assertEqual(competition.status, 'paused',
                          msg=f"failed responsechange<pause> on Competition<{competition}> Using the admin interface ")
-=======
-   # admin uses this functionality
-    @FakeRedis("django_redis.get_redis_connection")
-    def test_map_admin(self):
-        self.factory = RequestFactory()
-        test_maps = Map.objects.all()
-        admin = MapAdmin(model=Map, admin_site='/admin')
-        request = self.factory.get('/admin')
-        request.user = User.objects.first()
-        admin.deactivate(request, test_maps)
-        for tmap in test_maps:
-            self.assertFalse(tmap.active, msg=f"failed to deactivate Map<{tmap}> Using the admin interface ")
-        admin.activate(request, test_maps)
-        for tmap in test_maps:
-            self.assertTrue(tmap.active, msg=f"failed to activate Map<{tmap}> Using the admin interface ")
-
-    @FakeRedis("django_redis.get_redis_connection")
-    def test_match_admin(self):
-        self.factory = RequestFactory()
-        test_matches= Match.objects.all()
-        admin = MatchAdmin(model=Map, admin_site='/admin')
-        request = self.factory.get('/admin')
-        request.user = User.objects.first()
-        no_result_matches = []
-        for match in test_matches:
-            results = Result.objects.filter(match=match)
-            if len(results): # this match has a result pre made in the test db
-                continue
-            no_result_matches.append(match)
-        admin.cancel_matches(request, no_result_matches)
-        for match in no_result_matches:
-            result = Result.objects.get(match=match)
-            self.assertTrue(result.type == "MatchCancelled", msg=f"failed to Cancel Match<{match}>, Result<{result}> Using the admin interface ")
-
-    """ need to make this one work """
-
-
-    @FakeRedis("django_redis.get_redis_connection")
-    def test_season_admin(self):
-        self.factory = RequestFactory()
-        admin = SeasonAdmin(model=Season, admin_site='/admin')
-        season = Season.objects.first()
-        data = {'action': '_pause-season',
-                '_selected_action': [season, ]}
-        class dumb_hack:
-            def __init__(self, name):
-                self.name = name
-
-        @FakeRedis("django_redis.get_redis_connection")
-        def mock_request_admin(factory, data, admin):
-            request = factory.post(reverse("admin:index"), data=data)
-            request.user = User.objects.first()
-            """Annotate a request object with a session"""
-            middleware = SessionMiddleware()
-            middleware.process_request(request)
-            request.session.save()
-            """Annotate a request object with a messages"""
-            middleware = MessageMiddleware()
-            middleware.process_request(request)
-            request.session.save()
-            admin.admin_site = dumb_hack(name=admin.admin_site)
-            return request, admin
-
-        request, admin = mock_request_admin(self.factory,data,admin)
-        self.assertEqual(season.status, 'open', msg=f"first season in the test database is not open!")
-        admin.response_change(request, season)
-        self.assertEqual(season.status, 'paused', msg=f"failed responsechange<pause> on Season<{season}> Using the admin interface ")
-
-        data['action'] = "_open-season"
-        request, admin = mock_request_admin(self.factory, data, admin)
-        admin.response_change(request, season)
-        self.assertEqual(season.status, 'open', msg=f"failed responsechange<open> on Season<{season}> Using the admin interface ")
-
-        data['action'] = "_close-season"
-        request, admin = mock_request_admin(self.factory, data, admin)
-        admin.response_change(request, season)
-        self.assertEqual(season.status, 'closing', msg=f"failed responsechange<closing> on Season<{season}> Using the admin interface ")
->>>>>>> a9580c4a
 
         self.test_client.open_competition(competition.id)
         competition.refresh_from_db()
