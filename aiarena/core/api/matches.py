import logging
import random
from enum import Enum

from constance import config
from django.db import transaction
from django.utils import timezone
from rest_framework.exceptions import APIException

from aiarena.api.arenaclient.exceptions import NotEnoughAvailableBots, MaxActiveRounds, NoMaps, CurrentSeasonPaused, \
    CurrentSeasonClosing
from aiarena.core.api import Bots
from aiarena.core.models import Result, Map, Match, Round, Bot, User, MatchParticipation, Season

logger = logging.getLogger(__name__)


class Matches:
    @staticmethod
    def request_match(user, bot, opponent=None, map=None):
        # if opponent or map is none, a random one gets chosen
        return Match.create(None, map if map is not None else Map.random_active(), bot,
                            opponent if opponent is not None else bot.get_random_active_excluding_self(),
                            user, bot1_update_data=False, bot2_update_data=False)

    # todo: have arena client check in with web service in order to delay this
    @staticmethod
    def timeout_overtime_bot_games():
        matches_without_result = Match.objects.only('round').select_related('round').select_for_update().filter(
            started__lt=timezone.now() - config.TIMEOUT_MATCHES_AFTER, result__isnull=True)
        for match in matches_without_result:
            Result.objects.create(match=match, type='MatchCancelled', game_steps=0)
            if match.round is not None:  # if the match is part of a round, check for round completion
                match.round.update_if_completed()

    @staticmethod
    def start_match(match, assign_to) -> bool:
        match.lock_me()  # lock self to avoid race conditions
        if match.started is None:
            # Avoid starting a match when a participant is not available
<<<<<<< HEAD
            participations = MatchParticipation.objects.raw("""
                SELECT cm.id FROM core_matchparticipation cm
                where ((cm.use_bot_data =0 or cm.update_bot_data =0) or cm.bot_id not in (
                        select bot_id
                        from core_matchparticipation
                        inner join core_match m on core_matchparticipation.match_id = m.id
                        left join core_result cr on m.id = cr.match_id
                        where m.started is not null
                        and cr.type is null
                        and (core_matchparticipation.use_bot_data = 1 or core_matchparticipation.update_bot_data =1)        
                    )) and match_id = %s

            """, (match.id,))

            if len(participations) < 2:
                logger.warning(f"Match {match.id} failed to start unexpectedly"
                               f" because one of the participants was not available.")
                return False

            if match.round:  # if this is a ladder match, record the starting elo
                for p in participations:
                    p.starting_elo = p.bot.seasonparticipation_set.only('elo', 'bot_id') \
=======
            participations = MatchParticipation.objects.only('id')\
                .select_for_update().filter(match=match)
            for p in participations:
                if not p.available_to_start_match:
                    logger.warning(f"Match {match.id} failed to start unexpectedly"
                                   f" because participant {p.bot.name} was not available.")
                    return False

            if match.round:  # if this is a ladder match, record the starting elo
                for p in participations:
                    p.starting_elo = p.bot.seasonparticipation_set.only('elo', 'bot_id')\
>>>>>>> 0592a143
                        .get(season=Season.get_current_season()).elo
                    p.save()

            match.started = timezone.now()
            match.assigned_to = assign_to
            match.save()
            return True
        else:
            logger.warning(f"Match {match.id} failed to start unexpectedly as it was already started.")
            return False

    @staticmethod
    def _attempt_to_start_a_requested_match(requesting_user: User):
        # Try get a requested match
<<<<<<< HEAD
        matches = Match.objects.select_related('round').only('started', 'assigned_to', 'round') \
            .filter(started__isnull=True, requested_by__isnull=False).select_for_update().order_by('created')
        if matches.count() > 0:
            return Matches._start_and_return_a_match(requesting_user, matches)
        else:
            return None
=======
        matches = Match.objects.select_related('round').only('started', 'assigned_to', 'round')\
            .filter(started__isnull=True, requested_by__isnull=False).select_for_update().order_by('created')
        return Matches._start_and_return_a_match(requesting_user, matches)
>>>>>>> 0592a143

    @staticmethod
    def _start_and_return_a_match(requesting_user: User, matches):
        for match in matches:
            if Matches.start_match(match, requesting_user):
                return match
        return None  # No match was able to start

    @staticmethod
    def _attempt_to_start_a_ladder_match(requesting_user: User, for_round):
        if for_round is not None:
<<<<<<< HEAD
            ladder_matches_to_play = list(Match.objects.raw("""
            SELECT core_match.id, core_match.started, assigned_to_id, round_id from core_match
            inner join core_round cr on core_match.round_id = cr.id
            where core_match.started is null and requested_by_id is null and round_id = %s
            order by round_id
            for update 
            """, (for_round.id,)))

        else:
            ladder_matches_to_play = list(Match.objects.raw("""
                SELECT core_match.id, core_match.started, assigned_to_id, round_id from core_match
                inner join core_round cr on core_match.round_id = cr.id
                where core_match.started is null and requested_by_id is null 
                order by round_id
                for update 
                """))

        if len(ladder_matches_to_play) > 0:
            bots_with_a_ladder_match_to_play = Bot.objects.raw("""
            select distinct cb.id
              from core_match cm
             inner join core_matchparticipation c
                on cm.id = c.match_id
            inner join core_bot cb on c.bot_id = cb.id
             where cm.started is null
               and requested_by_id is null
               and c.bot_id not in 
                    (select cb.id
                      from core_matchparticipation
                     inner join core_match m
                        on core_matchparticipation.match_id = m.id
                      left join core_result cr
                        on m.id = cr.match_id
                    inner join core_bot cb on core_matchparticipation.bot_id = cb.id
                     where m.started is not null
                       and cr.id is null
                       and core_matchparticipation.use_bot_data = 1
                       and core_matchparticipation.update_bot_data =1    )               
                for update         
            """)
            match_ids = [match.id for match in ladder_matches_to_play]
            bot_ids = [bot.id for bot in bots_with_a_ladder_match_to_play]

            available_ladder_matches_to_play = list(Match.objects.raw("""
                    SELECT cm.* from core_match cm
                    inner join core_matchparticipation c1 on cm.id = c1.match_id and c1.participant_number = 1
                    inner join core_matchparticipation c2 on cm.id = c2.match_id and c2.participant_number = 2
                    where cm.id in %s
                    and c1.bot_id in %s and c2.bot_id in %s
            """, (tuple(match_ids), tuple(bot_ids), tuple(bot_ids)))) if bot_ids else []

            # if, out of the bots that have a ladder match to play, at least 2 are active, then try starting matches.
            if len(bot_ids) >= 2 and len(available_ladder_matches_to_play) > 0:
                return Matches._start_and_return_a_match(requesting_user, available_ladder_matches_to_play)
=======
            ladder_matches_to_play = Match.objects.select_related('round').prefetch_related('matchparticipation_set')\
                .only('started', 'assigned_to', 'round')\
                .filter(started__isnull=True, requested_by__isnull=True, round=for_round)\
                .select_for_update().order_by('round_id')
        else:
            ladder_matches_to_play = Match.objects.select_related('round').prefetch_related('matchparticipation_set')\
                .only('started', 'assigned_to', 'round')\
                .filter(started__isnull=True, requested_by__isnull=True)\
                .select_for_update().order_by('round_id')
        if ladder_matches_to_play.count() > 0:
            participants_of_ladder_matches_to_play = []
            [participants_of_ladder_matches_to_play.extend(m.matchparticipation_set.all()) for m in
             ladder_matches_to_play]
            random.shuffle(list(ladder_matches_to_play))  # pick a random one
            bots_with_a_ladder_match_to_play = Bot.objects.only('id').filter(
                matchparticipation__in=participants_of_ladder_matches_to_play).select_for_update()

            # if, out of the bots that have a ladder match to play, at least 2 are active, then try starting matches.
            if Bots.available_is_more_than(bots_with_a_ladder_match_to_play, 2):
                return Matches._start_and_return_a_match(requesting_user, ladder_matches_to_play)
>>>>>>> 0592a143
        return None

    @staticmethod
    def _attempt_to_generate_new_round(for_season: Season):
        active_maps = Map.objects.filter(active=True).select_for_update()
        if active_maps.count() == 0:
            raise NoMaps()

        if for_season.is_paused:
            raise CurrentSeasonPaused()
        if for_season.is_closing:  # we should technically never hit this
            raise CurrentSeasonClosing()

        new_round = Round.objects.create(season=for_season)

        active_bots = Bot.objects.only("id").filter(active=True)
        already_processed_bots = []

        # loop through and generate matches for all active bots
        for bot1 in active_bots:
            already_processed_bots.append(bot1.id)
            for bot2 in Bot.objects.only("id").filter(active=True).exclude(id__in=already_processed_bots):
                Match.create(new_round, random.choice(active_maps), bot1, bot2)

        return new_round

    @staticmethod
    def start_next_match(requesting_user):
        with transaction.atomic():
            # REQUESTED MATCHES
            match = Matches._attempt_to_start_a_requested_match(requesting_user)
            if match is not None:
                return match  # a match was found - we're done

            # LADDER MATCHES
            current_season = Season.get_current_season()
            # Get rounds with un-started matches
<<<<<<< HEAD
            rounds = Round.objects.raw("""
                SELECT distinct cr.id from core_round cr 
                inner join core_match cm on cr.id = cm.round_id
                where season_id=%s
                and finished is null
                and cm.started is null
                order by number
                for update""", (current_season.id,))

=======
            rounds = Round.objects.only('id').filter(season=current_season,
                                          finished__isnull=True,
                                          match__started__isnull=True).select_for_update().order_by('number')
>>>>>>> 0592a143
            for round in rounds:
                match = Matches._attempt_to_start_a_ladder_match(requesting_user, round)
                if match is not None:
                    return match  # a match was found - we're done

            # If none of the previous matches were able to start, and we don't have 2 active bots available,
            # then we give up.
            active_bots = Bot.objects.only("id").filter(active=True).select_for_update()
            if not Bots.available_is_more_than(active_bots, 2):
                raise NotEnoughAvailableBots()

            # If we get to here, then we have
            # - no matches from any existing round we can start
            # - at least 2 active bots available for play

            if Round.max_active_rounds_reached():
                raise MaxActiveRounds()
            else:  # generate new round
                round = Matches._attempt_to_generate_new_round(current_season)
                match = Matches._attempt_to_start_a_ladder_match(requesting_user, round)
                if match is None:
                    raise APIException("Failed to start match. There might not be any available participants.")
                else:
                    return match<|MERGE_RESOLUTION|>--- conflicted
+++ resolved
@@ -38,7 +38,6 @@
         match.lock_me()  # lock self to avoid race conditions
         if match.started is None:
             # Avoid starting a match when a participant is not available
-<<<<<<< HEAD
             participations = MatchParticipation.objects.raw("""
                 SELECT cm.id FROM core_matchparticipation cm
                 where ((cm.use_bot_data =0 or cm.update_bot_data =0) or cm.bot_id not in (
@@ -61,19 +60,6 @@
             if match.round:  # if this is a ladder match, record the starting elo
                 for p in participations:
                     p.starting_elo = p.bot.seasonparticipation_set.only('elo', 'bot_id') \
-=======
-            participations = MatchParticipation.objects.only('id')\
-                .select_for_update().filter(match=match)
-            for p in participations:
-                if not p.available_to_start_match:
-                    logger.warning(f"Match {match.id} failed to start unexpectedly"
-                                   f" because participant {p.bot.name} was not available.")
-                    return False
-
-            if match.round:  # if this is a ladder match, record the starting elo
-                for p in participations:
-                    p.starting_elo = p.bot.seasonparticipation_set.only('elo', 'bot_id')\
->>>>>>> 0592a143
                         .get(season=Season.get_current_season()).elo
                     p.save()
 
@@ -88,18 +74,12 @@
     @staticmethod
     def _attempt_to_start_a_requested_match(requesting_user: User):
         # Try get a requested match
-<<<<<<< HEAD
         matches = Match.objects.select_related('round').only('started', 'assigned_to', 'round') \
             .filter(started__isnull=True, requested_by__isnull=False).select_for_update().order_by('created')
         if matches.count() > 0:
             return Matches._start_and_return_a_match(requesting_user, matches)
         else:
             return None
-=======
-        matches = Match.objects.select_related('round').only('started', 'assigned_to', 'round')\
-            .filter(started__isnull=True, requested_by__isnull=False).select_for_update().order_by('created')
-        return Matches._start_and_return_a_match(requesting_user, matches)
->>>>>>> 0592a143
 
     @staticmethod
     def _start_and_return_a_match(requesting_user: User, matches):
@@ -111,7 +91,6 @@
     @staticmethod
     def _attempt_to_start_a_ladder_match(requesting_user: User, for_round):
         if for_round is not None:
-<<<<<<< HEAD
             ladder_matches_to_play = list(Match.objects.raw("""
             SELECT core_match.id, core_match.started, assigned_to_id, round_id from core_match
             inner join core_round cr on core_match.round_id = cr.id
@@ -164,30 +143,8 @@
             """, (tuple(match_ids), tuple(bot_ids), tuple(bot_ids)))) if bot_ids else []
 
             # if, out of the bots that have a ladder match to play, at least 2 are active, then try starting matches.
-            if len(bot_ids) >= 2 and len(available_ladder_matches_to_play) > 0:
-                return Matches._start_and_return_a_match(requesting_user, available_ladder_matches_to_play)
-=======
-            ladder_matches_to_play = Match.objects.select_related('round').prefetch_related('matchparticipation_set')\
-                .only('started', 'assigned_to', 'round')\
-                .filter(started__isnull=True, requested_by__isnull=True, round=for_round)\
-                .select_for_update().order_by('round_id')
-        else:
-            ladder_matches_to_play = Match.objects.select_related('round').prefetch_related('matchparticipation_set')\
-                .only('started', 'assigned_to', 'round')\
-                .filter(started__isnull=True, requested_by__isnull=True)\
-                .select_for_update().order_by('round_id')
-        if ladder_matches_to_play.count() > 0:
-            participants_of_ladder_matches_to_play = []
-            [participants_of_ladder_matches_to_play.extend(m.matchparticipation_set.all()) for m in
-             ladder_matches_to_play]
-            random.shuffle(list(ladder_matches_to_play))  # pick a random one
-            bots_with_a_ladder_match_to_play = Bot.objects.only('id').filter(
-                matchparticipation__in=participants_of_ladder_matches_to_play).select_for_update()
-
-            # if, out of the bots that have a ladder match to play, at least 2 are active, then try starting matches.
-            if Bots.available_is_more_than(bots_with_a_ladder_match_to_play, 2):
+            if len(Bots.get_available(bots_with_a_ladder_match_to_play)) >= 2:
                 return Matches._start_and_return_a_match(requesting_user, ladder_matches_to_play)
->>>>>>> 0592a143
         return None
 
     @staticmethod
@@ -225,7 +182,6 @@
             # LADDER MATCHES
             current_season = Season.get_current_season()
             # Get rounds with un-started matches
-<<<<<<< HEAD
             rounds = Round.objects.raw("""
                 SELECT distinct cr.id from core_round cr 
                 inner join core_match cm on cr.id = cm.round_id
@@ -235,11 +191,6 @@
                 order by number
                 for update""", (current_season.id,))
 
-=======
-            rounds = Round.objects.only('id').filter(season=current_season,
-                                          finished__isnull=True,
-                                          match__started__isnull=True).select_for_update().order_by('number')
->>>>>>> 0592a143
             for round in rounds:
                 match = Matches._attempt_to_start_a_ladder_match(requesting_user, round)
                 if match is not None:
