--- conflicted
+++ resolved
@@ -291,22 +291,13 @@
             # then we don't hit a race condition
             # MySql also requires we lock any other tables we access as well.
             cursor.execute(
-<<<<<<< HEAD
-                "LOCK TABLES {0} WRITE, {1} WRITE, {2} WRITE, {3} WRITE, {4} READ, {5} READ".format(
-                    Match._meta.db_table,
-                    Round._meta.db_table,
-                    MatchParticipation._meta.db_table,
-                    Bot._meta.db_table,
-                    Map._meta.db_table,
-                    Season._meta.db_table))
-=======
                 "LOCK TABLES {0} WRITE, {1} WRITE, {2} WRITE, {3} WRITE, {4} READ, {5} READ".format(Match._meta.db_table,
                                                                                           Round._meta.db_table,
                                                                                           Participation._meta.db_table,
                                                                                           Bot._meta.db_table,
                                                                                           Map._meta.db_table,
-                                                                                          Article._meta.db_table))
->>>>>>> 56fa1e12
+                                                                                          Article._meta.db_table,
+                                                                                          Season._meta.db_table))
             try:
                 match = Match._locate_and_return_started_match(requesting_user)
                 if match is None:
@@ -674,7 +665,6 @@
             post_save.connect(pre_save_bot, sender=sender)
     elif instance.bot_data_md5hash is not None:
         instance.bot_data_md5hash = None
-<<<<<<< HEAD
         post_save.disconnect(pre_save_bot, sender=sender)
         instance.save()
         post_save.connect(pre_save_bot, sender=sender)
@@ -688,11 +678,6 @@
     season = models.ForeignKey(Season, on_delete=models.CASCADE)
     bot = models.ForeignKey(Bot, on_delete=models.PROTECT)
     elo = models.SmallIntegerField(default=ELO_START_VALUE)
-=======
-        post_save.disconnect(save_bot_files, sender=sender)
-        instance.save()
-        post_save.connect(save_bot_files, sender=sender)
->>>>>>> 56fa1e12
 
 
 def match_log_upload_to(instance, filename):
@@ -899,11 +884,7 @@
             raise Exception('There was no winner or loser for this match.')
 
     def get_winner_loser_bots(self):
-<<<<<<< HEAD
         bot1, bot2 = self.get_match_participant_bots()
-=======
-        bot1, bot2 = self.get_participant_bots()
->>>>>>> 56fa1e12
         if self.type in ('Player1Win', 'Player2Crash', 'Player2TimeOut', 'Player2Surrender'):
             return bot1, bot2
         elif self.type in ('Player2Win', 'Player1Crash', 'Player1TimeOut', 'Player1Surrender'):
