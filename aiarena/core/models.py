--- conflicted
+++ resolved
@@ -560,74 +560,6 @@
         bot2.elo -= delta
         bot2.save()
 
-<<<<<<< HEAD
-    def finalize_submission(self, bot1_data, bot2_data, bot1_log, bot2_log, bot1_avg_step_time, bot2_avg_step_time):
-        p1_initial_elo, p2_initial_elo = self._get_initial_elos()
-        self._adjust_elo()
-        p1, p2 = self.get_participants()
-        p1.update_resultant_elo()
-        p2.update_resultant_elo()
-        # calculate the change in ELO
-        p1.elo_change = p1.resultant_elo - p1_initial_elo
-        p1.save()
-        p2.elo_change = p2.resultant_elo - p2_initial_elo
-        p2.save()
-
-        if ENABLE_ELO_SANITY_CHECK:
-            # test here to check ELO total and ensure no corruption
-            expectedEloSum = ELO_START_VALUE * Bot.objects.all().count()
-            actualEloSum = Bot.objects.aggregate(Sum('elo'))
-
-            if actualEloSum['elo__sum'] != expectedEloSum:
-                logger.critical(
-                    "ELO sum of {0} did not match expected value of {1} upon submission of result {2}".format(
-                        actualEloSum['elo__sum'], expectedEloSum, self.id))
-
-        participant1 = self.match.participant_set.get(participant_number=1)
-        participant2 = self.match.participant_set.get(participant_number=2)
-        bot1 = participant1.bot
-        bot2 = participant2.bot
-
-        # save bot datas
-        if bot1_data is not None:
-            bot1.bot_data = bot1_data
-            bot1.save()
-
-        if bot2_data is not None:
-            bot2.bot_data = bot2_data
-            bot2.save()
-
-        # save logs
-        if bot1_log is not None:
-            participant1.match_log = bot1_log
-            participant1.save()
-
-        if bot2_log is not None:
-            participant2.match_log = bot2_log
-            participant2.save()
-
-        # save avg step times
-        if bot1_avg_step_time is not None:
-            participant1.avg_step_time = bot1_avg_step_time
-            logger.critical("participant1.avg_step_time: {0}".format(participant1.avg_step_time))
-            participant1.save()
-
-        if bot2_avg_step_time is not None:
-            participant2.avg_step_time = bot2_avg_step_time
-            logger.critical("participant2.avg_step_time: {0}".format(participant2.avg_step_time))
-            participant2.save()
-
-        bot1.leave_match(self.match_id)
-        bot2.leave_match(self.match_id)
-
-        if self.match.round is not None:
-            self.match.round.update_if_completed()
-
-    # todo: validate that if the result type is either a timeout or tie, then there's no winner set etc
-    # todo: use a model form
-
-=======
->>>>>>> 345176f1
 
 class StatsBots(models.Model):
     bot = models.ForeignKey(Bot, on_delete=models.CASCADE)
