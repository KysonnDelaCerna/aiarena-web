import logging
import time
import uuid
from enum import Enum

from constance import config
from django.contrib.auth.models import AbstractUser
from django.contrib.sites.models import Site
from django.core.exceptions import ValidationError
from django.core.mail import send_mail
from django.db import models, transaction, connection
from django.db.models import F
from django.db.models.signals import post_save, pre_save
from django.dispatch import receiver
from django.urls import reverse
from django.utils import timezone
from django.utils.html import escape
from private_storage.fields import PrivateFileField

from aiarena import settings
from aiarena.api.arenaclient.exceptions import NotEnoughAvailableBots, NoMaps, NotEnoughActiveBots, MaxActiveRounds
from aiarena.core.exceptions import BotNotInMatchException, BotAlreadyInMatchException
from aiarena.core.storage import OverwritePrivateStorage, OverwriteStorage
from aiarena.core.utils import calculate_md5_django_filefield
from aiarena.core.validators import validate_not_nan, validate_not_inf, validate_bot_name, validate_bot_zip_file
from aiarena.settings import ELO_START_VALUE, ELO, BOT_ZIP_MAX_SIZE

logger = logging.getLogger(__name__)


class Map(models.Model):
    name = models.CharField(max_length=50, unique=True)
    file = models.FileField(upload_to='maps')
    active = models.BooleanField(default=False)

    def __str__(self):
        return self.name

    @staticmethod
    def random_active():
        # todo: apparently this is really slow
        # https://stackoverflow.com/questions/962619/how-to-pull-a-random-record-using-djangos-orm#answer-962672
        return Map.objects.filter(active=True).order_by('?').first()


class User(AbstractUser):
    PATREON_LEVELS = (
        ('None', 'None'),
        ('Bronze', 'Bronze'),
        ('Silver', 'Silver'),
        ('Gold', 'Gold'),
        ('Platinum', 'Platinum'),
        ('Diamond', 'Diamond'),
    )
    email = models.EmailField(unique=True)
    service_account = models.BooleanField(default=False)
    patreon_level = models.CharField(max_length=16, choices=PATREON_LEVELS, default='None')

    def get_absolute_url(self):
        return reverse('author', kwargs={'pk': self.pk})

    def as_html_link(self):
        return '<a href="{0}">{1}</a>'.format(self.get_absolute_url(), escape(self.__str__()))


class Round(models.Model):
    started = models.DateTimeField(auto_now_add=True)
    finished = models.DateTimeField(blank=True, null=True)
    complete = models.BooleanField(default=False)

    # if all the matches have been run, mark this as complete
    def update_if_completed(self):
        # if there are no matches without results, this round is complete
        if Match.objects.filter(round=self, result__isnull=True).count() == 0:
            self.complete = True
            self.finished = timezone.now()
            self.save()

    @staticmethod
    def max_active_rounds_reached():
        return Round.objects.filter(complete=False).count() >= config.MAX_ACTIVE_ROUNDS


# todo: structure for separate ladder types
class Match(models.Model):
    map = models.ForeignKey(Map, on_delete=models.PROTECT)
    created = models.DateTimeField(auto_now_add=True)
    started = models.DateTimeField(blank=True, null=True, editable=False)
    assigned_to = models.ForeignKey(User, on_delete=models.PROTECT, blank=True, null=True)
    round = models.ForeignKey(Round, on_delete=models.CASCADE, blank=True, null=True)

    def __str__(self):
        return self.id.__str__()

    class StartResult(Enum):
        SUCCESS = 1
        BOT_ALREADY_IN_MATCH = 2
        FAIL_ALREADY_STARTED = 3

    def start(self, assign_to):
        with transaction.atomic():
            Match.objects.select_for_update().get(id=self.id)  # lock self to avoid race conditions
            if self.started is None:
                # is a bot currently in a match?
                participations = Participation.objects.select_for_update().filter(match=self)
                for p in participations:
                    if p.bot.in_match:
                        return Match.StartResult.BOT_ALREADY_IN_MATCH

                for p in participations:
                    p.bot.enter_match(self)

                self.started = timezone.now()
                self.assigned_to = assign_to
                self.save()
                return Match.StartResult.SUCCESS
            else:
                return Match.StartResult.FAIL_ALREADY_STARTED

    @property
    def participant1(self):
        return self.participation_set.get(participant_number=1)

    @property
    def participant2(self):
        return self.participation_set.get(participant_number=2)

    @staticmethod
    def _queue_round_robin_matches_for_all_active_bots():
        if Map.objects.filter(active=True).count() == 0:
            raise NoMaps()
        if Bot.objects.filter(active=True).count() <= 1:  # need at least 2 active bots for a match
            raise NotEnoughActiveBots()

        round = Round.objects.create()

        active_bots = Bot.objects.filter(active=True)
        already_processed_bots = []

        # loop through and generate matches for all active bots
        for bot1 in active_bots:
            already_processed_bots.append(bot1.id)
            for bot2 in Bot.objects.filter(active=True).exclude(id__in=already_processed_bots):
                Match.create(round, Map.random_active(), bot1, bot2)

    @staticmethod
    def start_next_match(requesting_user):

        Bot.timeout_overtime_bot_games()

        with connection.cursor() as cursor:
            # Lock the matches table
            # this needs to happen so that if we end up having to generate a new set of matches
            # then we don't hit a race condition
            # MySql also requires we lock any other tables we access as well.
            cursor.execute(
                "LOCK TABLES {0} WRITE, {1} WRITE, {2} WRITE, {3} WRITE, {4} READ".format(Match._meta.db_table,
                                                                                          Round._meta.db_table,
                                                                                          Participation._meta.db_table,
                                                                                          Bot._meta.db_table,
                                                                                          Map._meta.db_table))
            try:
                match = Match._locate_and_return_started_match(requesting_user)
                if match is None:
                    if Bot.objects.filter(active=True, in_match=False).count() < 2:
                        # All the active bots are already in a match
                        # ROLLBACK here so the UNLOCK statement doesn't commit changes
                        cursor.execute("ROLLBACK")
                        raise NotEnoughAvailableBots()
                    elif Round.max_active_rounds_reached():
                        # ROLLBACK here so the UNLOCK statement doesn't commit changes
                        cursor.execute("ROLLBACK")
                        raise MaxActiveRounds()
                    else:  # generate new round
                        Match._queue_round_robin_matches_for_all_active_bots()
                        match = Match._locate_and_return_started_match(requesting_user)
                        if match is None:
                            cursor.execute("ROLLBACK")
                            raise Exception("Failed to start match for unknown reason.")
                        else:
                            return match
                else:
                    return match

            finally:
                # pass
                cursor.execute("UNLOCK TABLES;")

    @staticmethod
    def create(round, map, bot1, bot2):
        match = Match.objects.create(map=map, round=round)
        # create match participations
        Participation.objects.create(match=match, participant_number=1, bot=bot1)
        Participation.objects.create(match=match, participant_number=2, bot=bot2)
        return match

    # todo: let us specify the map
    @staticmethod
    def request_bot_match(bot, opponent=None):
        return Match.create(None, Map.random_active(), bot,
                            opponent if opponent is not None else bot.get_random_available_excluding_self())

    class CancelResult(Enum):
        SUCCESS = 1
        MATCH_DOES_NOT_EXIST = 3
        RESULT_ALREADY_EXISTS = 2

    def cancel(self, requesting_user):
        with transaction.atomic():
            try:
                # do this to lock the record
                # select_related() for the round data
                match = Match.objects.select_related('round').select_for_update().get(pk=self.id)
            except Match.DoesNotExist:
                return Match.CancelResult.MATCH_DOES_NOT_EXIST  # should basically not happen, but just in case

            if Result.objects.filter(match=match).count() > 0:
                return Match.CancelResult.RESULT_ALREADY_EXISTS

            Result.objects.create(match=match, type='MatchCancelled', game_steps=0, submitted_by=requesting_user)

            # attempt to kick the bots from the match
            if match.started:
                try:
                    bot1 = match.participation_set.select_related().select_for_update().get(participant_number=1).bot
                    bot1.leave_match(match.id)
                except BotNotInMatchException:
                    pass
                try:
                    bot2 = match.participation_set.select_related().select_for_update().get(participant_number=2).bot
                    bot2.leave_match(match.id)
                except BotNotInMatchException:
                    pass
            else:
                match.started = timezone.now()
                match.save()

            if match.round is not None:
                match.round.update_if_completed()

    @classmethod
    def _locate_and_return_started_match(cls, requesting_user):
        # todo: apparently order_by('?') is really slow
        # https://stackoverflow.com/questions/962619/how-to-pull-a-random-record-using-djangos-orm#answer-962672
        # Wrapping the model call here in list() fixes the ordering not being applied.
        # Probably due to Django's lazy evaluation - it forces evaluation thus ensuring the order by is processed
        for match in list(
                Match.objects.filter(started__isnull=True).order_by(F('round_id').asc(nulls_last=False), '?')):
            if match.start(requesting_user) == Match.StartResult.SUCCESS:
                return match
        return None

    def get_absolute_url(self):
        return reverse('match', kwargs={'pk': self.pk})

    def as_html_link(self):
        return '<a href="{0}">{1}</a>'.format(self.get_absolute_url(), escape(self.__str__()))


def bot_zip_upload_to(instance, filename):
    return '/'.join(['bots', str(instance.id), 'bot_zip'])


def bot_data_upload_to(instance, filename):
    return '/'.join(['bots', str(instance.id), 'bot_data'])


class Bot(models.Model):
    RACES = (
        ('T', 'Terran'),
        ('Z', 'Zerg'),
        ('P', 'Protoss'),
        ('R', 'Random'),
    )
    TYPES = (
        ('cppwin32', 'cppwin32'),
        ('cpplinux', 'cpplinux'),
        ('dotnetcore', 'dotnetcore'),
        ('java', 'java'),
        ('nodejs', 'nodejs'),
        ('python', 'python'),
    )
    user = models.ForeignKey(User, on_delete=models.CASCADE, related_name='bots')
    name = models.CharField(max_length=50, unique=True, validators=[validate_bot_name, ])
    created = models.DateTimeField(auto_now_add=True)
    active = models.BooleanField(default=False)  # todo: change this to instead be an enrollment in a ladder?
    in_match = models.BooleanField(default=False)  # todo: move to ladder participant when multiple ladders comes in
    current_match = models.ForeignKey(Match, on_delete=models.PROTECT, blank=True, null=True,
                                      related_name='bots_currently_in_match')
    elo = models.SmallIntegerField(default=ELO_START_VALUE)
    bot_zip = PrivateFileField(upload_to=bot_zip_upload_to, storage=OverwritePrivateStorage(base_url='/'),
                               max_file_size=BOT_ZIP_MAX_SIZE, validators=[validate_bot_zip_file, ])
    bot_zip_updated = models.DateTimeField(editable=False)
    bot_zip_md5hash = models.CharField(max_length=32, editable=False)
    bot_zip_publicly_downloadable = models.BooleanField(default=False)
    # todo: set a file size limit which will be checked on result submission
    # and the bot deactivated if the file size exceeds it
    bot_data = PrivateFileField(upload_to=bot_data_upload_to, storage=OverwritePrivateStorage(base_url='/'),
                                blank=True, null=True)
    bot_data_md5hash = models.CharField(max_length=32, editable=False, null=True)
    bot_data_publicly_downloadable = models.BooleanField(default=False)
    plays_race = models.CharField(max_length=1, choices=RACES)
    type = models.CharField(max_length=32, choices=TYPES)
    # the ID displayed to other bots during a game so they can recognize their opponent
    game_display_id = models.UUIDField(default=uuid.uuid4)

    # todo: once multiple ladders comes in, this will need to be updated to 1 bot race per ladder per user.
    def validate_active_bot_race_per_user(self):
        # if there is already an active bot for this user playing the same race, and this bot is also marked as active
        # then back out
        if Bot.objects.filter(user=self.user, active=True, plays_race=self.plays_race).exclude(
                id=self.id).count() >= config.MAX_USER_BOT_COUNT_ACTIVE_PER_RACE \
                and self.active:
            raise ValidationError(
                'Too many active bots playing that race already exist for this user.'
                ' Each user can only have ' + str(
                    config.MAX_USER_BOT_COUNT_ACTIVE_PER_RACE) + ' active bot(s) per race.')

    def validate_max_bot_count(self):
        if Bot.objects.filter(user=self.user).exclude(id=self.id).count() >= config.MAX_USER_BOT_COUNT:
            raise ValidationError(
                'Maximum bot count of {0} already reached. No more bots may be added for this user.'.format(
                    config.MAX_USER_BOT_COUNT))

    def clean(self):
        self.validate_max_bot_count()
        self.validate_active_bot_race_per_user()

    def __str__(self):
        return self.name

    def enter_match(self, match):
        if not self.in_match:
            self.current_match = match
            self.in_match = True
            self.save()
        else:
            raise BotAlreadyInMatchException('Cannot enter a match - bot is already in one.')

    def leave_match(self, match_id=None):
        if self.in_match and (match_id is None or self.current_match_id == match_id):
            self.current_match = None
            self.in_match = False
            self.save()
        else:
            if match_id is None:
                raise BotNotInMatchException('Cannot leave match - bot is not in one.')
            else:
                raise BotNotInMatchException('Cannot leave match - bot is not in match "{0}".'.format(match_id))

    def bot_data_is_currently_frozen(self):
        # dont alter bot_data while a bot is in a match, unless there was no bot_data initially
        return self.in_match and self.bot_data

    # todo: have arena client check in with web service inorder to delay this
    @staticmethod
    def timeout_overtime_bot_games():
        with transaction.atomic():
            bots_in_matches = Bot.objects.select_for_update().filter(in_match=True,
                                                                     current_match__started__lt=timezone.now() - config.TIMEOUT_MATCHES_AFTER)
            for bot in bots_in_matches:
                logger.warning('bot {0} forcefully removed from match {1}'.format(bot.id, bot.current_match_id))
                bot.leave_match()

            matches_without_result = Match.objects.select_related('round').select_for_update().filter(
                started__lt=timezone.now() - config.TIMEOUT_MATCHES_AFTER, result__isnull=True)
            for match in matches_without_result:
                Result.objects.create(match=match, type='MatchCancelled', game_steps=0)
                if match.round is not None:  # if the match is part of a round, check for round completion
                    match.round.update_if_completed()

    @staticmethod
    def get_random_available():
        # todo: apparently this is really slow
        # https://stackoverflow.com/questions/962619/how-to-pull-a-random-record-using-djangos-orm#answer-962672
        return Bot.objects.filter(active=True, in_match=False).order_by('?').first()

    @staticmethod
    def active_count():
        return Bot.objects.filter(active=True).count()

    @staticmethod
    def get_active():
        return Bot.objects.filter(active=True)

    def get_random_available_excluding_self(self):
        if Bot.active_count() <= 1:
            raise RuntimeError("I am the only bot.")
        return Bot.objects.filter(active=True, in_match=False).exclude(id=self.id).order_by('?').first()

    def get_absolute_url(self):
        return reverse('bot', kwargs={'pk': self.pk})

    def as_html_link(self):
        return '<a href="{0}">{1}</a>'.format(self.get_absolute_url(), escape(self.__str__()))

    def expected_executable_filename(self):
        """
        The expected file name that should be run to start the bot.
        e.g. for a cpp binary bot, this would be Bot.exe
        :return:
        """
        if self.type == 'cppwin32':
            return f'{self.name}.exe'
        elif self.type == 'cpplinux':
            return self.name
        elif self.type == 'dotnetcore':
            return f'{self.name}.dll'
        elif self.type == 'java':
            return f'{self.name}.jar'
        elif self.type == 'nodejs':
            return f'{self.name}.js'
        elif self.type == 'python':
            return 'run.py'

    def disable_and_sent_alert(self):
        self.active = False
        self.save()
        try:
            send_mail(  # todo: template this
                'AI Arena - ' + self.name + ' deactivated due to crashing',
                'Dear ' + self.user.username + ',\n'
                '\n'
                'We are emailing you to let you know that your bot '
                '"' + self.name + '" has reached our consecutive crash limit and hence been deactivated.\n'
                'Please log into ai-arena.net at your convenience to address the issue.\n'
                'Bot logs are available for download when logged in on the bot''s page here: '
                + settings.SITE_PROTOCOL + '://' + Site.objects.get_current().domain
                + reverse('bot', kwargs={'pk': self.id}) + '\n'
                '\n'
                'Kind regards,\n'
                'AI Arena Staff',
                settings.DEFAULT_FROM_EMAIL,
                [self.user.email],
                fail_silently=False,
            )
        except Exception as e:
            logger.exception(e)


_UNSAVED_BOT_ZIP_FILEFIELD = 'unsaved_bot_zip_filefield'
_UNSAVED_BOT_DATA_FILEFIELD = 'unsaved_bot_data_filefield'


# The following methods will temporarily store the bot_zip and bot_data files while we wait for the Bot model to be
# saved in order to generate an ID, which can then be used in the path for the bot_zip name
# This needs to happen because we want to use the model ID in the file path, but until the model is saved, it doesn't
# have an ID.
@receiver(pre_save, sender=Bot)
def skip_saving_bot_files(sender, instance, **kwargs):
    # If the Bot model hasn't been created yet (i.e. it's missing its ID) then set any files aside for the time being
    if not instance.pk and not hasattr(instance, _UNSAVED_BOT_ZIP_FILEFIELD):
        setattr(instance, _UNSAVED_BOT_ZIP_FILEFIELD, instance.bot_zip)
        instance.bot_zip = None
        instance.bot_zip_updated = timezone.now()

    # bot data
    if not instance.pk and not hasattr(instance, _UNSAVED_BOT_DATA_FILEFIELD) and instance.bot_data:
        setattr(instance, _UNSAVED_BOT_DATA_FILEFIELD, instance.bot_data)
        instance.bot_data = None


@receiver(post_save, sender=Bot)
def save_bot_files(sender, instance, created, **kwargs):
    # bot zip
    if created and hasattr(instance, _UNSAVED_BOT_ZIP_FILEFIELD):
        instance.bot_zip = getattr(instance, _UNSAVED_BOT_ZIP_FILEFIELD)
        post_save.disconnect(save_bot_files, sender=sender)
        instance.save()
        post_save.connect(save_bot_files, sender=sender)
        # delete the saved instance
        instance.__dict__.pop(_UNSAVED_BOT_ZIP_FILEFIELD)

    # bot data
    if created and hasattr(instance, _UNSAVED_BOT_DATA_FILEFIELD):
        instance.bot_data = getattr(instance, _UNSAVED_BOT_DATA_FILEFIELD)
        post_save.disconnect(save_bot_files, sender=sender)
        instance.save()
        post_save.connect(save_bot_files, sender=sender)
        # delete the saved instance
        instance.__dict__.pop(_UNSAVED_BOT_DATA_FILEFIELD)

    # Re-calculate the file hashes if required.
    if instance.bot_zip:
        bot_zip_hash = calculate_md5_django_filefield(instance.bot_zip)
        if instance.bot_zip_md5hash != bot_zip_hash:
            instance.bot_zip_md5hash = bot_zip_hash
            instance.bot_zip_updated = timezone.now()
            post_save.disconnect(save_bot_files, sender=sender)
            instance.save()
            post_save.connect(save_bot_files, sender=sender)

    if instance.bot_data:
        bot_data_hash = calculate_md5_django_filefield(instance.bot_data)
        if instance.bot_data_md5hash != bot_data_hash:
            instance.bot_data_md5hash = bot_data_hash
            post_save.disconnect(save_bot_files, sender=sender)
            instance.save()
            post_save.connect(save_bot_files, sender=sender)
    elif instance.bot_data_md5hash is not None:
            instance.bot_data_md5hash = None
            post_save.disconnect(save_bot_files, sender=sender)
            instance.save()
            post_save.connect(save_bot_files, sender=sender)


def match_log_upload_to(instance, filename):
    return '/'.join(['match-logs', str(instance.id)])


class Participation(models.Model):
    RESULT_TYPES = (
        ('none', 'None'),
        ('win', 'Win'),
        ('loss', 'Loss'),
        ('tie', 'Tie'),
    )
    CAUSE_TYPES = (
        ('game_rules', 'Game Rules'),  # This represents the game handing out a result
        ('crash', 'Crash'),  # A bot crashed
        ('timeout', 'Timeout'),  # A bot timed out
        ('race_mismatch', 'Race Mismatch'),  # A bot joined the match with the wrong race
        ('match_cancelled', 'Match Cancelled'),  # The match was cancelled
        ('initialization_failure', 'Initialization Failure'),  # A bot failed to initialize
        ('error', 'Error'), # There was an unspecified error running the match (this should only be paired with a 'none' result)

    )
    match = models.ForeignKey(Match, on_delete=models.CASCADE)
    participant_number = models.PositiveSmallIntegerField()
    bot = models.ForeignKey(Bot, on_delete=models.PROTECT, related_name='match_participations')
    resultant_elo = models.SmallIntegerField(null=True)
    elo_change = models.SmallIntegerField(null=True)
    match_log = PrivateFileField(upload_to=match_log_upload_to, storage=OverwritePrivateStorage(base_url='/'),
                                 blank=True, null=True)
    avg_step_time = models.FloatField(blank=True, null=True, validators=[validate_not_nan, validate_not_inf])
    result = models.CharField(max_length=32, choices=RESULT_TYPES, blank=True, null=True)
    result_cause = models.CharField(max_length=32, choices=CAUSE_TYPES, blank=True, null=True)

    def update_resultant_elo(self):
        self.resultant_elo = self.bot.elo
        self.save()

    def __str__(self):
        return self.bot.name

    @property
    def step_time_ms(self):
        return (self.avg_step_time if self.avg_step_time is not None else 0) * 1000

    @property
    def crashed(self):
        return self.result == 'loss' and self.result_cause in ['crash', 'timeout', 'initialization_failure']

    def calculate_relative_result(self, result_type):
        if result_type in ['MatchCancelled', 'InitializationError', 'Error']:
            return 'none'
        elif result_type in ['Player1Win', 'Player2Crash', 'Player2TimeOut', 'Player2RaceMismatch']:
            return 'win' if self.participant_number == 1 else 'loss'
        elif result_type in ['Player2Win', 'Player1Crash', 'Player1TimeOut', 'Player1RaceMismatch']:
            return 'win' if self.participant_number == 2 else 'loss'
        elif result_type == 'Tie':
            return 'tie'
        else:
            raise Exception('Unrecognized result type!')

    def calculate_relative_result_cause(self, result_type):
        if result_type in ['Player1Win', 'Player2Win', 'Tie']:
            return 'game_rules'
        elif result_type in ['Player1Crash', 'Player2Crash']:
            return 'crash'
        elif result_type in ['Player1TimeOut', 'Player2TimeOut']:
            return 'timeout'
        elif result_type in ['Player1RaceMismatch', 'Player2RaceMismatch']:
            return 'race_mismatch'
        elif result_type == 'MatchCancelled':
            return 'match_cancelled'
        elif result_type == 'InitializationError':
            return 'initialization_failure'
        elif result_type == 'Error':
            return 'error'
        else:
            raise Exception('Unrecognized result type!')


def replay_file_upload_to(instance, filename):
    return '/'.join(['replays',
<<<<<<< HEAD
                     f'{instance.match_id}'
                     f'_{instance.match.participant_set.get(participant_number=1).bot.name}'
                     f'vs{instance.match.participant_set.get(participant_number=2).bot.name}'
                     f'_{instance.match.map.name}.SC2Replay'])
=======
                     f'{instance.match_id}_{instance.match.participant1.bot.name}vs{instance.match.participant2.bot.name}_{instance.match.map.name}.SC2Replay'])
>>>>>>> 1c01b482


def arenaclient_log_upload_to(instance, filename):
    return '/'.join(['arenaclient-logs', '{0}_arenaclientlog.zip'.format(instance.match_id)])


class Result(models.Model):
    TYPES = (
        ('MatchCancelled', 'MatchCancelled'),
        ('InitializationError', 'InitializationError'),
        ('Error', 'Error'),
        ('Player1Win', 'Player1Win'),
        ('Player1Crash', 'Player1Crash'),
        ('Player1TimeOut', 'Player1TimeOut'),
        ('Player1RaceMismatch', 'Player1RaceMismatch'),
        ('Player1Surrender','Player1Surrender'),
        ('Player2Win', 'Player2Win'),
        ('Player2Crash', 'Player2Crash'),
        ('Player2TimeOut', 'Player2TimeOut'),
        ('Player2RaceMismatch', 'Player2RaceMismatch'),
        ('Player2Surrender','Player2Surrender'),
        ('Tie', 'Tie'),
    )
    match = models.OneToOneField(Match, on_delete=models.CASCADE, related_name='result')
    winner = models.ForeignKey(Bot, on_delete=models.PROTECT, related_name='matches_won', blank=True, null=True)
    type = models.CharField(max_length=32, choices=TYPES)
    created = models.DateTimeField(auto_now_add=True)
    replay_file = models.FileField(upload_to=replay_file_upload_to, blank=True, null=True)
    game_steps = models.IntegerField()
    submitted_by = models.ForeignKey(User, on_delete=models.PROTECT, blank=True, null=True)
    arenaclient_log = models.FileField(upload_to=arenaclient_log_upload_to, blank=True, null=True)

    def __str__(self):
        return self.created.__str__()

    @property
    def duration_seconds(self):
        return (self.created - self.match.started).total_seconds()

    @property
    def game_time_formatted(self):
        return time.strftime("%H:%M:%S", time.gmtime(self.game_steps / 22.4))

    @property
    def participant1(self):
        return self.match.participant1

    @property
    def participant2(self):
        return self.match.participant2

    # this is not checked while the replay corruption is happening
    def validate_replay_file_requirement(self):
        if (self.has_winner() or self.is_tie()) and not self.replay_file:
            raise ValidationError('A win/loss or tie result must contain a replay file.')

    def clean(self, *args, **kwargs):
        # todo: if we ever re-enable this, then it needs to be
        # todo: called upon serializer validation in the arenaclient API
        # self.validate_replay_file_requirement() # disabled for now
        super().clean(*args, **kwargs)

    # some replays corrupt under linux currently.
    # if a replay file isn't supplied when it should be, then we assume it was corrupted
    # and therefore not uploaded with the result.
    def replay_file_corruption_detected(self):
        return (self.has_winner() or self.is_tie()) and not self.replay_file

    def has_winner(self):
        return self.type in (
            'Player1Win',
            'Player1Crash',
            'Player1TimeOut',
            'Player1Surrender',
            'Player2Win',
            'Player2Crash',
            'Player2TimeOut',
            'Player2Surrender')

    def winner_participant_number(self):
        if self.type in (
                'Player1Win',
                'Player2Crash',
                'Player2TimeOut',
                'Player2Surrender'):
            return 1
        elif self.type in (
                'Player1Crash',
                'Player1TimeOut',
                'Player1Surrender',
                'Player2Win'):
            return 2
        else:
            return 0

    def is_tie(self):
        return self.type == 'Tie'

    def is_timeout(self):
        return self.type == 'Player1TimeOut' or self.type == 'Player2TimeOut'

    def is_crash(self):
        return self.type == 'Player1Crash' or self.type == 'Player2Crash'

    def is_crash_or_timeout(self):
        return self.is_crash() or self.is_timeout()

    def get_causing_participant_of_crash_or_timeout_result(self):
        if self.type == 'Player1TimeOut' or self.type == 'Player1Crash':
            return self.participant1
        elif self.type == 'Player2TimeOut' or self.type == 'Player2Crash':
            return self.participant2
        else:
            return None

    def get_winner_loser_bots(self):
        bot1, bot2 = self.get_participant_bots()
        if self.type in ('Player1Win', 'Player2Crash', 'Player2TimeOut','Player2Surrender'):
            return bot1, bot2
        elif self.type in ('Player2Win', 'Player1Crash', 'Player1TimeOut','Player1Surrender'):
            return bot2, bot1
        else:
            raise Exception('There was no winner or loser for this match.')

    def get_participants(self):
        first = Participation.objects.get(match=self.match, participant_number=1)
        second = Participation.objects.get(match=self.match, participant_number=2)
        return first, second

    def get_participant_bots(self):
        first, second = self.get_participants()
        return first.bot, second.bot

    def save(self, *args, **kwargs):
        # set winner
        if self.has_winner():
            self.winner = Participation.objects.get(match=self.match,
                                                    participant_number=self.winner_participant_number()).bot

        self.full_clean()  # ensure validation is run on save
        super().save(*args, **kwargs)

    def adjust_elo(self):
        if self.has_winner():
            winner, loser = self.get_winner_loser_bots()
            self._apply_elo_delta(ELO.calculate_elo_delta(winner.elo, loser.elo, 1.0), winner, loser)
        elif self.type == 'Tie':
            first, second = self.get_participant_bots()
            self._apply_elo_delta(ELO.calculate_elo_delta(first.elo, second.elo, 0.5), first, second)

    def get_initial_elos(self):
        first, second = self.get_participant_bots()
        return first.elo, second.elo

    def _apply_elo_delta(self, delta, bot1, bot2):
        delta = int(round(delta))
        bot1.elo += delta
        bot1.save()
        bot2.elo -= delta
        bot2.save()


def elo_graph_upload_to(instance, filename):
    return '/'.join(['graphs', '{0}_{1}.png'.format(instance.bot.id, instance.bot.name)])


class StatsBots(models.Model):
    bot = models.ForeignKey(Bot, on_delete=models.CASCADE)
    win_perc = models.FloatField(validators=[validate_not_nan, validate_not_inf])
    crash_perc = models.FloatField(validators=[validate_not_nan, validate_not_inf])
    game_count = models.IntegerField()
    generated_at = models.DateTimeField()
    elo_graph = models.FileField(upload_to=elo_graph_upload_to, storage=OverwriteStorage(), blank=True,
                                 null=True)


class StatsBotMatchups(models.Model):
    bot = models.ForeignKey(Bot, on_delete=models.CASCADE)
    opponent = models.ForeignKey(Bot, on_delete=models.CASCADE, related_name='opponent_stats')
    win_perc = models.FloatField(validators=[validate_not_nan, validate_not_inf])
    win_count = models.IntegerField()
    game_count = models.IntegerField()
    generated_at = models.DateTimeField()<|MERGE_RESOLUTION|>--- conflicted
+++ resolved
@@ -584,14 +584,10 @@
 
 def replay_file_upload_to(instance, filename):
     return '/'.join(['replays',
-<<<<<<< HEAD
                      f'{instance.match_id}'
                      f'_{instance.match.participant_set.get(participant_number=1).bot.name}'
                      f'vs{instance.match.participant_set.get(participant_number=2).bot.name}'
                      f'_{instance.match.map.name}.SC2Replay'])
-=======
-                     f'{instance.match_id}_{instance.match.participant1.bot.name}vs{instance.match.participant2.bot.name}_{instance.match.map.name}.SC2Replay'])
->>>>>>> 1c01b482
 
 
 def arenaclient_log_upload_to(instance, filename):
