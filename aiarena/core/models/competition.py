import logging

from django.db import models, transaction
from django.db.models.signals import pre_save
from django.dispatch import receiver
from django.urls import reverse
from django.utils import timezone
from django.utils.html import escape
from django.utils.safestring import mark_safe
<<<<<<< HEAD
from wiki.models import Article, ArticleRevision
=======
from django.core.validators import MinValueValidator
>>>>>>> faabc368

from .game_mode import GameMode
from .mixins import LockableModelMixin

logger = logging.getLogger(__name__)


class CompetitionType(models.TextChoices):
    LEAGUE = u'L', 'League - Round Robin'
    # TOURNAMENT = u'T', 'Tournament'
    # CUSTOM = u'C', 'Custom'
    # flash_challenge = u'F', 'FlashChallenge'


class Competition(models.Model, LockableModelMixin):
    """ Represents a competition of play in the context of a ladder """
    COMPETITION_STATUSES = (
        ('created', 'Created'),  # The initial state for a competition. Functionally identical to paused.
        ('frozen', 'Frozen'),  # While a competition is frozen, no matches are played
        ('paused', 'Paused'),
        # While a competition is paused, existing rounds can be played, but no new ones are generated.
        ('open', 'Open'),  # When a competition is open, new rounds can be generated and played.
        ('closing', 'Closing'),
        # When a competition is closing, it's the same as paused except it will automatically move to closed when all rounds are finished.
        ('closed', 'Closed'),  # Functionally identical to paused, except not intended to change after this status.
    )
    name = models.CharField(max_length=50, unique=True)
    type = models.CharField(max_length=32,
                            choices=CompetitionType.choices,
                            default=CompetitionType.LEAGUE)
    game_mode = models.ForeignKey(GameMode, on_delete=models.CASCADE, related_name='game_modes')
    date_created = models.DateTimeField(auto_now_add=True, blank=True)
    date_opened = models.DateTimeField(blank=True, null=True)
    date_closed = models.DateTimeField(blank=True, null=True)
    status = models.CharField(max_length=16, choices=COMPETITION_STATUSES, default='created', blank=True)
    max_active_rounds = models.IntegerField(default=2, blank=True)
<<<<<<< HEAD
    wiki_article = models.OneToOneField(Article, on_delete=models.PROTECT, blank=True, null=True)
=======
    interest = models.IntegerField(default=0, blank=True)

    # Defines target number of divisions to create when a new cycle begins.
    target_n_divisions = models.IntegerField(default=1, validators=[MinValueValidator(1)], blank=True)
    n_divisions = models.IntegerField(default=1, validators=[MinValueValidator(1)], blank=True)
    # Defines the minimum size of each division, also defines when divisions will split. 
    target_division_size = models.IntegerField(default=2, validators=[MinValueValidator(2)], blank=True)
    # Defines the number of rounds between division updates.
    rounds_per_cycle = models.IntegerField(default=1, validators=[MinValueValidator(1)], blank=True)
    # Tracks the number of rounds that have completed this cycle.
    rounds_this_cycle = models.IntegerField(default=0, validators=[MinValueValidator(0)], blank=True)
    # Defines the number of matches that need to be played before promotions are allowed for a player.
    n_placements = models.IntegerField(default=0, validators=[MinValueValidator(0)], blank=True)
>>>>>>> faabc368

    def __str__(self):
        return self.name

    def should_split_divisions(self, n_bots):
        return self.n_divisions < self.target_n_divisions and n_bots >= (self.n_divisions+1)*self.target_division_size

    def should_merge_divisions(self, n_bots):
        return self.n_divisions > 1 and n_bots <= (self.n_divisions-1)*self.target_division_size + self.target_division_size//2

    @property
    def is_paused(self):
        return self.status in ['paused', 'created']

    @property
    def is_open(self):
        return self.status == 'open'

    @property
    def is_closing(self):
        return self.status == 'closing'

    @transaction.atomic
    def freeze(self):
        self.lock_me()
        if self.status in ['open', 'paused']:
            self.status = 'frozen'
            self.save()
            return None
        else:
            return "Cannot freeze a competition with a status of {}".format(self.status)

    @transaction.atomic
    def pause(self):
        self.lock_me()
        if self.status in ['open', 'frozen']:
            self.status = 'paused'
            self.save()
            return None
        else:
            return "Cannot pause a competition with a status of {}".format(self.status)

    @transaction.atomic
    def open(self):
        self.lock_me()

        if self.status in ['created', 'paused', 'frozen']:
            if self.status == 'created':
                self.date_opened = timezone.now()

            self.status = 'open'
            self.save()
            return None
        else:
            return "Cannot open a competition with a status of {}".format(self.status)

    @transaction.atomic
    def start_closing(self):
        self.lock_me()
        if self.is_open or self.is_paused:
            self.status = 'closing'
            self.save()
            return None
        else:
            return "Cannot start closing a competition with a status of {}".format(self.status)

    @transaction.atomic
    def try_to_close(self):
        from .round import Round
        if self.is_closing and Round.objects.filter(competition=self, complete=False).count() == 0:
            Competition.objects.filter(id=self.id, status='closing').update(status='closed', date_closed=timezone.now())

            # deactivate bots in this competition
            from . import CompetitionParticipation  # avoid circular reference
            CompetitionParticipation.objects.filter(competition=self).update(active=False)

    def get_absolute_url(self):
        return reverse('competition', kwargs={'pk': self.pk})

    def as_html_link(self):
        return mark_safe(f'<a href="{self.get_absolute_url()}">{escape(self.__str__())}</a>')

    def get_absolute_url(self):
        return reverse('competition', kwargs={'pk': self.pk})

    def as_html_link(self):
        return mark_safe(f'<a href="{self.get_absolute_url()}">{escape(self.__str__())}</a>')

    @property
    def is_accepting_new_participants(self):
        return self.status not in ['closing', 'closed']

    def get_wiki_article(self):
        try:
            return self.wiki_article
        except:
            return None

    def create_competition_wiki_article(self):
        article_kwargs = {'owner': None,
                          'group': None,
                          'group_read': True,
                          'group_write': False,
                          'other_read': True,
                          'other_write': False}
        article = Article(**article_kwargs)
        article.add_revision(ArticleRevision(title=self.name), save=True)
        article.save()

        self.wiki_article = article


@receiver(pre_save, sender=Competition)
def pre_save_competition(sender, instance, **kwargs):
    # automatically create a wiki article for this competition if it doesn't exists
    if instance.get_wiki_article() is None:
        instance.create_competition_wiki_article()<|MERGE_RESOLUTION|>--- conflicted
+++ resolved
@@ -7,11 +7,8 @@
 from django.utils import timezone
 from django.utils.html import escape
 from django.utils.safestring import mark_safe
-<<<<<<< HEAD
 from wiki.models import Article, ArticleRevision
-=======
 from django.core.validators import MinValueValidator
->>>>>>> faabc368
 
 from .game_mode import GameMode
 from .mixins import LockableModelMixin
@@ -48,15 +45,13 @@
     date_closed = models.DateTimeField(blank=True, null=True)
     status = models.CharField(max_length=16, choices=COMPETITION_STATUSES, default='created', blank=True)
     max_active_rounds = models.IntegerField(default=2, blank=True)
-<<<<<<< HEAD
     wiki_article = models.OneToOneField(Article, on_delete=models.PROTECT, blank=True, null=True)
-=======
     interest = models.IntegerField(default=0, blank=True)
 
     # Defines target number of divisions to create when a new cycle begins.
     target_n_divisions = models.IntegerField(default=1, validators=[MinValueValidator(1)], blank=True)
     n_divisions = models.IntegerField(default=1, validators=[MinValueValidator(1)], blank=True)
-    # Defines the minimum size of each division, also defines when divisions will split. 
+    # Defines the minimum size of each division, also defines when divisions will split.
     target_division_size = models.IntegerField(default=2, validators=[MinValueValidator(2)], blank=True)
     # Defines the number of rounds between division updates.
     rounds_per_cycle = models.IntegerField(default=1, validators=[MinValueValidator(1)], blank=True)
@@ -64,7 +59,6 @@
     rounds_this_cycle = models.IntegerField(default=0, validators=[MinValueValidator(0)], blank=True)
     # Defines the number of matches that need to be played before promotions are allowed for a player.
     n_placements = models.IntegerField(default=0, validators=[MinValueValidator(0)], blank=True)
->>>>>>> faabc368
 
     def __str__(self):
         return self.name
