--- conflicted
+++ resolved
@@ -4,12 +4,7 @@
 from django.shortcuts import render
 from django.urls import reverse
 from django.views import View
-<<<<<<< HEAD
-from django.views.generic import CreateView, ListView, DetailView
-
-from aiarena.core.models import Bot, Result, User
-=======
-from django.views.generic import CreateView, ListView, UpdateView, FormView
+from django.views.generic import CreateView, ListView, UpdateView, FormView, DetailView
 
 from aiarena.core.models import Bot, Result, User
 
@@ -41,7 +36,6 @@
     #     # Add in the user's bots
     #     context['bot_list'] = self.request.user.bots
     #     return context
->>>>>>> ef8c4f7e
 
 
 class BotUpload(SuccessMessageMixin, LoginRequiredMixin, CreateView):
