--- conflicted
+++ resolved
@@ -59,39 +59,31 @@
     test_replay_path = 'aiarena/core/tests/test-media/testReplay.SC2Replay'
     test_map_path = 'aiarena/core/tests/test-media/AutomatonLE.SC2Map'
 
-<<<<<<< HEAD
+    @FakeRedis("django_redis.get_redis_connection")
     def setUp(self):
         from aiarena.core.tests.testing_utils import TestingClient  # avoid circular import
         self.test_client = TestingClient(self.client)
 
+    @FakeRedis("django_redis.get_redis_connection")
     def _create_map_for_competition(self, name, competition_id):
         competition = Competition.objects.get(id=competition_id)
         map = Map.objects.create(name=name, game_mode=competition.game_mode)
         map.competitions.add(competition)
         return map
 
+    @FakeRedis("django_redis.get_redis_connection")
     def _create_open_competition(self, gamemode_id: int):
         competition = Competition.objects.create(name='Competition 1', type='L', game_mode_id=gamemode_id)
         competition.open()
         return competition
 
+    @FakeRedis("django_redis.get_redis_connection")
     def _create_game_mode_and_open_competition(self):
         game = self.test_client.create_game("StarCraft II")
         gamde_mode = self.test_client.create_gamemode('Melee', game.id)
         competition = self.test_client.create_competition('Competition 1', 'L', gamde_mode.id)
         self.test_client.open_competition(competition.id)
         return competition
-=======
-    @FakeRedis("django_redis.get_redis_connection")
-    def _create_map(self, name):
-        return Map.objects.create(name=name, active=True)
-
-    @FakeRedis("django_redis.get_redis_connection")
-    def _create_open_season(self):
-        season = Season.objects.create(previous_season_files_cleaned=True)
-        season.open()
-        return season
->>>>>>> a9580c4a
 
     @FakeRedis("django_redis.get_redis_connection")
     def _create_bot(self, user, name, plays_race='T'):
@@ -102,12 +94,8 @@
             bot.save()
             return bot
 
-<<<<<<< HEAD
+    @FakeRedis("django_redis.get_redis_connection")
     def _create_active_bot_for_competition(self, competition_id: int, user, name, plays_race='T'):
-=======
-    @FakeRedis("django_redis.get_redis_connection")
-    def _create_active_bot(self, user, name, plays_race='T'):
->>>>>>> a9580c4a
         with open(self.test_bot_zip_path, 'rb') as bot_zip:
             bot = Bot(user=user, name=name, bot_zip=File(bot_zip), plays_race=plays_race, type='python')
             bot.full_clean()
@@ -465,12 +453,8 @@
     Test competition rotation
     """
 
-<<<<<<< HEAD
+    @FakeRedis("django_redis.get_redis_connection")
     def _finish_competition_rounds(self):
-=======
-    @FakeRedis("django_redis.get_redis_connection")
-    def _finish_season_rounds(self):
->>>>>>> a9580c4a
         for x in range(Match.objects.filter(result__isnull=True).count()):
             response = self._post_to_matches()
             self.assertEqual(response.status_code, 201)
@@ -478,12 +462,8 @@
             response = self._post_to_results(response.data['id'], 'Player1Win')
             self.assertEqual(response.status_code, 201)
 
-<<<<<<< HEAD
+    @FakeRedis("django_redis.get_redis_connection")
     def test_competition_states(self):
-=======
-    @FakeRedis("django_redis.get_redis_connection")
-    def test_season_states(self):
->>>>>>> a9580c4a
         self.client.force_login(self.arenaclientUser1)
 
         self.assertEqual(Match.objects.filter(result__isnull=True).count(), 15,
@@ -723,12 +703,8 @@
         call_command('generatestats', stdout=out)
         self.assertIn('Done', out.getvalue())
 
-<<<<<<< HEAD
+    @FakeRedis("django_redis.get_redis_connection")
     def test_generatestats_competition(self):
-=======
-    @FakeRedis("django_redis.get_redis_connection")
-    def test_generatestats_season(self):
->>>>>>> a9580c4a
         self._generate_full_data_set()
         out = StringIO()
         call_command('generatestats', '--competitionid', '1', stdout=out)
